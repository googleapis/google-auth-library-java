--- conflicted
+++ resolved
@@ -163,13 +163,6 @@
       // Expected
     }
     assertEquals(
-<<<<<<< HEAD
-        transportFactory.transport.getRequestCount(), ComputeEngineUtils.MAX_COMPUTE_PING_TRIES);
-    assertThrows(
-        IOException.class,
-        () -> testProvider.getDefaultCredentials(transportFactory),
-        "No credential expected.");
-=======
         transportFactory.transport.getRequestCount(),
         ComputeEngineCredentials.MAX_COMPUTE_PING_TRIES);
     try {
@@ -178,7 +171,6 @@
     } catch (IOException expected) {
       // Expected
     }
->>>>>>> 669ab042
     assertEquals(
         transportFactory.transport.getRequestCount(), ComputeEngineUtils.MAX_COMPUTE_PING_TRIES);
   }
