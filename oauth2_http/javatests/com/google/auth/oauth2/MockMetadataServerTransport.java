/*
 * Copyright 2015, Google Inc. All rights reserved.
 *
 * Redistribution and use in source and binary forms, with or without
 * modification, are permitted provided that the following conditions are
 * met:
 *
 *    * Redistributions of source code must retain the above copyright
 * notice, this list of conditions and the following disclaimer.
 *    * Redistributions in binary form must reproduce the above
 * copyright notice, this list of conditions and the following disclaimer
 * in the documentation and/or other materials provided with the
 * distribution.
 *
 *    * Neither the name of Google Inc. nor the names of its
 * contributors may be used to endorse or promote products derived from
 * this software without specific prior written permission.
 *
 * THIS SOFTWARE IS PROVIDED BY THE COPYRIGHT HOLDERS AND CONTRIBUTORS
 * "AS IS" AND ANY EXPRESS OR IMPLIED WARRANTIES, INCLUDING, BUT NOT
 * LIMITED TO, THE IMPLIED WARRANTIES OF MERCHANTABILITY AND FITNESS FOR
 * A PARTICULAR PURPOSE ARE DISCLAIMED. IN NO EVENT SHALL THE COPYRIGHT
 * OWNER OR CONTRIBUTORS BE LIABLE FOR ANY DIRECT, INDIRECT, INCIDENTAL,
 * SPECIAL, EXEMPLARY, OR CONSEQUENTIAL DAMAGES (INCLUDING, BUT NOT
 * LIMITED TO, PROCUREMENT OF SUBSTITUTE GOODS OR SERVICES; LOSS OF USE,
 * DATA, OR PROFITS; OR BUSINESS INTERRUPTION) HOWEVER CAUSED AND ON ANY
 * THEORY OF LIABILITY, WHETHER IN CONTRACT, STRICT LIABILITY, OR TORT
 * (INCLUDING NEGLIGENCE OR OTHERWISE) ARISING IN ANY WAY OUT OF THE USE
 * OF THIS SOFTWARE, EVEN IF ADVISED OF THE POSSIBILITY OF SUCH DAMAGE.
 */

package com.google.auth.oauth2;

import com.google.api.client.http.LowLevelHttpRequest;
import com.google.api.client.http.LowLevelHttpResponse;
import com.google.api.client.json.GenericJson;
import com.google.api.client.json.Json;
import com.google.api.client.testing.http.MockHttpTransport;
import com.google.api.client.testing.http.MockLowLevelHttpRequest;
import com.google.api.client.testing.http.MockLowLevelHttpResponse;
import com.google.common.base.Splitter;
import com.google.common.io.BaseEncoding;
import java.io.IOException;
import java.io.UnsupportedEncodingException;
import java.net.MalformedURLException;
import java.net.URL;
import java.net.URLDecoder;
import java.util.HashMap;
import java.util.List;
import java.util.Map;
import java.util.regex.Pattern;

/** Transport that simulates the GCE metadata server for access tokens. */
public class MockMetadataServerTransport extends MockHttpTransport {

<<<<<<< HEAD
  private static final Pattern BOOL_PARAMETER_VALUE = Pattern.compile("on|1|(?i)y|yes|true");

  private String accessToken;

=======
  // key are scopes as in request url string following "?scopes="
  private Map<String, String> scopesToAccessToken;
>>>>>>> 89201558
  private Integer requestStatusCode;

  private String serviceAccountEmail;

  private String idToken;

  private byte[] signature;

  private MockLowLevelHttpRequest request;

  public MockMetadataServerTransport() {}

  public MockMetadataServerTransport(String accessToken) {
    setAccessToken(accessToken);
  }

  public MockMetadataServerTransport(Map<String, String> accessTokenMap) {
    for (String scope : accessTokenMap.keySet()) {
      setAccessToken(scope, accessTokenMap.get(scope));
    }
  }

  public void setAccessToken(String accessToken) {
    setAccessToken("default", accessToken);
  }

  public void setAccessToken(String scopes, String accessToken) {
    if (scopesToAccessToken == null) {
      scopesToAccessToken = new HashMap<>();
    }
    scopesToAccessToken.put(scopes, accessToken);
  }

  public void setRequestStatusCode(Integer requestStatusCode) {
    this.requestStatusCode = requestStatusCode;
  }

  public void setServiceAccountEmail(String serviceAccountEmail) {
    this.serviceAccountEmail = serviceAccountEmail;
  }

  public void setSignature(byte[] signature) {
    this.signature = signature;
  }

  public void setIdToken(String idToken) {
    this.idToken = idToken;
  }

  public MockLowLevelHttpRequest getRequest() {
    return request;
  }

  @Override
  public LowLevelHttpRequest buildRequest(String method, String url) throws IOException {
    if (url.startsWith(ComputeEngineCredentials.getTokenServerEncodedUrl())) {
      this.request = getMockRequestForTokenEndpoint(url);
      return this.request;
    } else if (isGetServiceAccountsUrl(url)) {
      this.request = getMockRequestForServiceAccount(url);
      return this.request;
    } else if (isSignRequestUrl(url)) {
      this.request = getMockRequestForSign(url);
      return this.request;
    } else if (isIdentityDocumentUrl(url)) {
      this.request = getMockRequestForIdentityDocument(url);
      return this.request;
    }
    this.request =
        new MockLowLevelHttpRequest(url) {
          @Override
          public LowLevelHttpResponse execute() {
            if (requestStatusCode != null) {
              return new MockLowLevelHttpResponse()
                  .setStatusCode(requestStatusCode)
                  .setContent("Metadata Error");
            }

            MockLowLevelHttpResponse response = new MockLowLevelHttpResponse();
            response.addHeader("Metadata-Flavor", "Google");
            return response;
          }
        };
    return this.request;
  }

  private MockLowLevelHttpRequest getMockRequestForSign(String url) {
    return new MockLowLevelHttpRequest(url) {
      @Override
      public LowLevelHttpResponse execute() throws IOException {
        // Create the JSON response
        GenericJson signContents = new GenericJson();
        signContents.setFactory(OAuth2Utils.JSON_FACTORY);
        signContents.put("signedBlob", BaseEncoding.base64().encode(signature));

        String signature = signContents.toPrettyString();

        return new MockLowLevelHttpResponse().setContentType(Json.MEDIA_TYPE).setContent(signature);
      }
    };
  }

  private MockLowLevelHttpRequest getMockRequestForServiceAccount(String url) {
    return new MockLowLevelHttpRequest(url) {
      @Override
      public LowLevelHttpResponse execute() throws IOException {
        // Create the JSON response
        GenericJson serviceAccountsContents = new GenericJson();
        serviceAccountsContents.setFactory(OAuth2Utils.JSON_FACTORY);
        GenericJson defaultAccount = new GenericJson();
        defaultAccount.put("email", serviceAccountEmail);
        serviceAccountsContents.put("default", defaultAccount);

        String serviceAccounts = serviceAccountsContents.toPrettyString();

        return new MockLowLevelHttpResponse()
            .setContentType(Json.MEDIA_TYPE)
            .setContent(serviceAccounts);
      }
    };
  }

  private MockLowLevelHttpRequest getMockRequestForTokenEndpoint(String url) {
    return new MockLowLevelHttpRequest(url) {
      @Override
      public LowLevelHttpResponse execute() throws IOException {

        if (requestStatusCode != null) {
          return new MockLowLevelHttpResponse()
              .setStatusCode(requestStatusCode)
              .setContent("Token Fetch Error");
        }

        String metadataRequestHeader = getFirstHeaderValue("Metadata-Flavor");
        if (!"Google".equals(metadataRequestHeader)) {
          throw new IOException("Metadata request header not found.");
        }

        // Create the JSON response
        GenericJson refreshContents = new GenericJson();
        refreshContents.setFactory(OAuth2Utils.JSON_FACTORY);

        List<String> urlParsed = Splitter.on("?scopes=").splitToList(url);
        if (urlParsed.size() == 1) {
          // no scopes specified, return access token correspoinding to default scopes
          refreshContents.put("access_token", scopesToAccessToken.get("default"));
        } else {
          refreshContents.put(
              "access_token", scopesToAccessToken.get("[" + urlParsed.get(1) + "]"));
        }
        refreshContents.put("expires_in", 3600000);
        refreshContents.put("token_type", "Bearer");
        String refreshText = refreshContents.toPrettyString();

        return new MockLowLevelHttpResponse()
            .setContentType(Json.MEDIA_TYPE)
            .setContent(refreshText);
      }
    };
  }

  private MockLowLevelHttpRequest getMockRequestForIdentityDocument(String url)
      throws MalformedURLException, UnsupportedEncodingException {
    if (idToken != null) {
      return new MockLowLevelHttpRequest(url) {
        @Override
        public LowLevelHttpResponse execute() throws IOException {
          return new MockLowLevelHttpResponse().setContent(idToken);
        }
      };
    }

    // https://cloud.google.com/compute/docs/instances/verifying-instance-identity#token_format
    Map<String, String> queryPairs = new HashMap<String, String>();
    String query = (new URL(url)).getQuery();
    String[] pairs = query.split("&");
    for (String pair : pairs) {
      int idx = pair.indexOf("=");
      queryPairs.put(
          URLDecoder.decode(pair.substring(0, idx), "UTF-8"),
          URLDecoder.decode(pair.substring(idx + 1), "UTF-8"));
    }

    if (queryPairs.containsKey("format")) {
      if (((String) queryPairs.get("format")).equals("full")) {

        // return licenses only if format=full is set
        if (queryPairs.containsKey("licenses")) {
          if (BOOL_PARAMETER_VALUE.matcher((String) queryPairs.get("licenses")).matches()) {
            return new MockLowLevelHttpRequest(url) {
              @Override
              public LowLevelHttpResponse execute() throws IOException {
                return new MockLowLevelHttpResponse()
                    .setContent(ComputeEngineCredentialsTest.FULL_ID_TOKEN_WITH_LICENSES);
              }
            };
          }
        }
        // otherwise return full format
        return new MockLowLevelHttpRequest(url) {
          @Override
          public LowLevelHttpResponse execute() throws IOException {
            return new MockLowLevelHttpResponse()
                .setContent(ComputeEngineCredentialsTest.FULL_ID_TOKEN);
          }
        };
      }
    }
    // Return default format if nothing is set
    return new MockLowLevelHttpRequest(url) {
      @Override
      public LowLevelHttpResponse execute() throws IOException {
        return new MockLowLevelHttpResponse()
            .setContent(ComputeEngineCredentialsTest.STANDARD_ID_TOKEN);
      }
    };
  }

  protected boolean isGetServiceAccountsUrl(String url) {
    return url.equals(ComputeEngineCredentials.getServiceAccountsUrl());
  }

  protected boolean isSignRequestUrl(String url) {
    return serviceAccountEmail != null
        && url.equals(
            String.format(ComputeEngineCredentials.SIGN_BLOB_URL_FORMAT, serviceAccountEmail));
  }

  protected boolean isIdentityDocumentUrl(String url) {
    return url.startsWith(String.format(ComputeEngineCredentials.getIdentityDocumentUrl()));
  }
}<|MERGE_RESOLUTION|>--- conflicted
+++ resolved
@@ -53,15 +53,11 @@
 /** Transport that simulates the GCE metadata server for access tokens. */
 public class MockMetadataServerTransport extends MockHttpTransport {
 
-<<<<<<< HEAD
   private static final Pattern BOOL_PARAMETER_VALUE = Pattern.compile("on|1|(?i)y|yes|true");
 
-  private String accessToken;
-
-=======
   // key are scopes as in request url string following "?scopes="
   private Map<String, String> scopesToAccessToken;
->>>>>>> 89201558
+
   private Integer requestStatusCode;
 
   private String serviceAccountEmail;
