/*
 * Copyright 2015, Google Inc. All rights reserved.
 *
 * Redistribution and use in source and binary forms, with or without
 * modification, are permitted provided that the following conditions are
 * met:
 *
 *    * Redistributions of source code must retain the above copyright
 * notice, this list of conditions and the following disclaimer.
 *    * Redistributions in binary form must reproduce the above
 * copyright notice, this list of conditions and the following disclaimer
 * in the documentation and/or other materials provided with the
 * distribution.
 *
 *    * Neither the name of Google Inc. nor the names of its
 * contributors may be used to endorse or promote products derived from
 * this software without specific prior written permission.
 *
 * THIS SOFTWARE IS PROVIDED BY THE COPYRIGHT HOLDERS AND CONTRIBUTORS
 * "AS IS" AND ANY EXPRESS OR IMPLIED WARRANTIES, INCLUDING, BUT NOT
 * LIMITED TO, THE IMPLIED WARRANTIES OF MERCHANTABILITY AND FITNESS FOR
 * A PARTICULAR PURPOSE ARE DISCLAIMED. IN NO EVENT SHALL THE COPYRIGHT
 * OWNER OR CONTRIBUTORS BE LIABLE FOR ANY DIRECT, INDIRECT, INCIDENTAL,
 * SPECIAL, EXEMPLARY, OR CONSEQUENTIAL DAMAGES (INCLUDING, BUT NOT
 * LIMITED TO, PROCUREMENT OF SUBSTITUTE GOODS OR SERVICES; LOSS OF USE,
 * DATA, OR PROFITS; OR BUSINESS INTERRUPTION) HOWEVER CAUSED AND ON ANY
 * THEORY OF LIABILITY, WHETHER IN CONTRACT, STRICT LIABILITY, OR TORT
 * (INCLUDING NEGLIGENCE OR OTHERWISE) ARISING IN ANY WAY OUT OF THE USE
 * OF THIS SOFTWARE, EVEN IF ADVISED OF THE POSSIBILITY OF SUCH DAMAGE.
 */

package com.google.auth.oauth2;

import com.google.api.client.http.LowLevelHttpRequest;
import com.google.api.client.http.LowLevelHttpResponse;
import com.google.api.client.json.GenericJson;
import com.google.api.client.json.Json;
import com.google.api.client.testing.http.MockHttpTransport;
import com.google.api.client.testing.http.MockLowLevelHttpRequest;
import com.google.api.client.testing.http.MockLowLevelHttpResponse;
import com.google.common.base.Splitter;
import com.google.common.collect.ImmutableMap;
import com.google.common.io.BaseEncoding;
import java.io.IOException;
import java.io.UnsupportedEncodingException;
import java.net.MalformedURLException;
import java.net.URL;
import java.net.URLDecoder;
import java.util.HashMap;
import java.util.List;
import java.util.Map;

/** Transport that simulates the GCE metadata server for access tokens. */
public class MockMetadataServerTransport extends MockHttpTransport {

  // key are scopes as in request url string following "?scopes="
  private Map<String, String> scopesToAccessToken;
  private Integer requestStatusCode;

  private String serviceAccountEmail;

  private String idToken;

  private byte[] signature;

  private Map<String, String> s2aContentMap = new HashMap<>();

  private boolean emptyContent;
  private MockLowLevelHttpRequest request;

  public MockMetadataServerTransport() {}

  public MockMetadataServerTransport(String accessToken) {
    setAccessToken(accessToken);
  }

  public MockMetadataServerTransport(Map<String, String> accessTokenMap) {
    for (String scope : accessTokenMap.keySet()) {
      setAccessToken(scope, accessTokenMap.get(scope));
    }
  }

  public void setAccessToken(String accessToken) {
    setAccessToken("default", accessToken);
  }

  public void setAccessToken(String scopes, String accessToken) {
    if (scopesToAccessToken == null) {
      scopesToAccessToken = new HashMap<>();
    }
    scopesToAccessToken.put(scopes, accessToken);
  }

  public void setRequestStatusCode(Integer requestStatusCode) {
    this.requestStatusCode = requestStatusCode;
  }

  public void setServiceAccountEmail(String serviceAccountEmail) {
    this.serviceAccountEmail = serviceAccountEmail;
  }

  public void setSignature(byte[] signature) {
    this.signature = signature;
  }

  public void setIdToken(String idToken) {
    this.idToken = idToken;
  }

  public void setS2AContentMap(ImmutableMap<String, String> map) {
    this.s2aContentMap = map;
  }

  public void setEmptyContent(boolean emptyContent) {
    this.emptyContent = emptyContent;
  }

  public MockLowLevelHttpRequest getRequest() {
    return request;
  }

  @Override
  public LowLevelHttpRequest buildRequest(String method, String url) throws IOException {
    if (url.startsWith(ComputeEngineCredentials.getTokenServerEncodedUrl())) {
      this.request = getMockRequestForTokenEndpoint(url);
      return this.request;
    } else if (isGetServiceAccountsUrl(url)) {
      this.request = getMockRequestForServiceAccount(url);
      return this.request;
    } else if (isSignRequestUrl(url)) {
      this.request = getMockRequestForSign(url);
      return this.request;
    } else if (isIdentityDocumentUrl(url)) {
      this.request = getMockRequestForIdentityDocument(url);
      return this.request;
    } else if (isMtlsConfigRequestUrl(url)) {
      return getMockRequestForMtlsConfig(url);
    }
    this.request =
        new MockLowLevelHttpRequest(url) {
          @Override
          public LowLevelHttpResponse execute() {
            if (requestStatusCode != null) {
              return new MockLowLevelHttpResponse()
                  .setStatusCode(requestStatusCode)
                  .setContent("Metadata Error");
            }

            MockLowLevelHttpResponse response = new MockLowLevelHttpResponse();
            response.addHeader("Metadata-Flavor", "Google");
            return response;
          }
        };
    return this.request;
  }

  private MockLowLevelHttpRequest getMockRequestForSign(String url) {
    return new MockLowLevelHttpRequest(url) {
      @Override
      public LowLevelHttpResponse execute() throws IOException {
        // Create the JSON response
        GenericJson signContents = new GenericJson();
        signContents.setFactory(OAuth2Utils.JSON_FACTORY);
        signContents.put("signedBlob", BaseEncoding.base64().encode(signature));

        String signature = signContents.toPrettyString();

        return new MockLowLevelHttpResponse().setContentType(Json.MEDIA_TYPE).setContent(signature);
      }
    };
  }

  private MockLowLevelHttpRequest getMockRequestForServiceAccount(String url) {
    return new MockLowLevelHttpRequest(url) {
      @Override
      public LowLevelHttpResponse execute() throws IOException {
        // Create the JSON response
        GenericJson serviceAccountsContents = new GenericJson();
        serviceAccountsContents.setFactory(OAuth2Utils.JSON_FACTORY);
        GenericJson defaultAccount = new GenericJson();
        defaultAccount.put("email", serviceAccountEmail);
        serviceAccountsContents.put("default", defaultAccount);

        String serviceAccounts = serviceAccountsContents.toPrettyString();

        return new MockLowLevelHttpResponse()
            .setContentType(Json.MEDIA_TYPE)
            .setContent(serviceAccounts);
      }
    };
  }

  private MockLowLevelHttpRequest getMockRequestForTokenEndpoint(String url) {
    return new MockLowLevelHttpRequest(url) {
      @Override
      public LowLevelHttpResponse execute() throws IOException {

        if (requestStatusCode != null) {
          return new MockLowLevelHttpResponse()
              .setStatusCode(requestStatusCode)
              .setContent("Token Fetch Error");
        }

        String metadataRequestHeader = getFirstHeaderValue("Metadata-Flavor");
        if (!"Google".equals(metadataRequestHeader)) {
          throw new IOException("Metadata request header not found.");
        }

        // Create the JSON response
        GenericJson refreshContents = new GenericJson();
        refreshContents.setFactory(OAuth2Utils.JSON_FACTORY);

        List<String> urlParsed = Splitter.on("?scopes=").splitToList(url);
        if (urlParsed.size() == 1) {
          // no scopes specified, return access token correspoinding to default scopes
          refreshContents.put("access_token", scopesToAccessToken.get("default"));
        } else {
          refreshContents.put(
              "access_token", scopesToAccessToken.get("[" + urlParsed.get(1) + "]"));
        }
        refreshContents.put("expires_in", 3600000);
        refreshContents.put("token_type", "Bearer");
        String refreshText = refreshContents.toPrettyString();

        return new MockLowLevelHttpResponse()
            .setContentType(Json.MEDIA_TYPE)
            .setContent(refreshText);
      }
    };
  }

  private MockLowLevelHttpRequest getMockRequestForIdentityDocument(String url)
      throws MalformedURLException, UnsupportedEncodingException {
    if (idToken != null) {
      return new MockLowLevelHttpRequest(url) {
        @Override
        public LowLevelHttpResponse execute() throws IOException {
          return new MockLowLevelHttpResponse().setContent(idToken);
        }
      };
    }

    // https://cloud.google.com/compute/docs/instances/verifying-instance-identity#token_format
    Map<String, String> queryPairs = new HashMap<String, String>();
    String query = (new URL(url)).getQuery();
    String[] pairs = query.split("&");
    for (String pair : pairs) {
      int idx = pair.indexOf("=");
      queryPairs.put(
          URLDecoder.decode(pair.substring(0, idx), "UTF-8"),
          URLDecoder.decode(pair.substring(idx + 1), "UTF-8"));
    }

    if (queryPairs.containsKey("format")) {
      if (((String) queryPairs.get("format")).equals("full")) {

        // return license only if format=full is set
        if (queryPairs.containsKey("license")) {
          if (((String) queryPairs.get("license")).equals("TRUE")) {
            return new MockLowLevelHttpRequest(url) {
              @Override
              public LowLevelHttpResponse execute() throws IOException {
                return new MockLowLevelHttpResponse()
                    .setContent(ComputeEngineCredentialsTest.FULL_ID_TOKEN_WITH_LICENSE);
              }
            };
          }
        }
        // otherwise return full format
        return new MockLowLevelHttpRequest(url) {
          @Override
          public LowLevelHttpResponse execute() throws IOException {
            return new MockLowLevelHttpResponse()
                .setContent(ComputeEngineCredentialsTest.FULL_ID_TOKEN);
          }
        };
      }
    }
    // Return default format if nothing is set
    return new MockLowLevelHttpRequest(url) {
      @Override
      public LowLevelHttpResponse execute() throws IOException {
        return new MockLowLevelHttpResponse()
            .setContent(ComputeEngineCredentialsTest.STANDARD_ID_TOKEN);
      }
    };
  }

  private MockLowLevelHttpRequest getMockRequestForMtlsConfig(String url) {
    return new MockLowLevelHttpRequest(url) {
      @Override
      public LowLevelHttpResponse execute() throws IOException {

        String metadataRequestHeader = getFirstHeaderValue(SecureSessionAgent.METADATA_FLAVOR);
        if (!SecureSessionAgent.GOOGLE.equals(metadataRequestHeader)) {
          throw new IOException("Metadata request header not found");
        }

        // Create the JSON response
        GenericJson content = new GenericJson();
        content.setFactory(OAuth2Utils.JSON_FACTORY);
        if (requestStatusCode == 200) {
          content.put(SecureSessionAgent.S2A_JSON_KEY, s2aContentMap);
        }
        String contentText = content.toPrettyString();

        MockLowLevelHttpResponse response = new MockLowLevelHttpResponse();

        if (requestStatusCode != null) {
          response.setStatusCode(requestStatusCode);
        }
        if (emptyContent == true) {
          return response.setZeroContent();
        }
        response.setContentType(Json.MEDIA_TYPE).setContent(contentText);
        return response;
      }
    };
  }

  protected boolean isGetServiceAccountsUrl(String url) {
    return url.equals(ComputeEngineCredentials.getServiceAccountsUrl());
  }

  protected boolean isSignRequestUrl(String url) {
    return serviceAccountEmail != null
        && url.equals(
            String.format(ComputeEngineCredentials.SIGN_BLOB_URL_FORMAT, serviceAccountEmail));
  }

  protected boolean isIdentityDocumentUrl(String url) {
    return url.startsWith(String.format(ComputeEngineCredentials.getIdentityDocumentUrl()));
  }

  protected boolean isMtlsConfigRequestUrl(String url) {
    return url.equals(
<<<<<<< HEAD
        ComputeEngineCredentials.getMetadataServerUrl() + S2A.S2A_CONFIG_ENDPOINT_POSTFIX);
=======
        String.format(
            ComputeEngineCredentials.getMetadataServerUrl()
                + SecureSessionAgent.S2A_CONFIG_ENDPOINT_POSTFIX));
>>>>>>> 7ff60612
  }
}<|MERGE_RESOLUTION|>--- conflicted
+++ resolved
@@ -334,12 +334,7 @@
 
   protected boolean isMtlsConfigRequestUrl(String url) {
     return url.equals(
-<<<<<<< HEAD
-        ComputeEngineCredentials.getMetadataServerUrl() + S2A.S2A_CONFIG_ENDPOINT_POSTFIX);
-=======
-        String.format(
-            ComputeEngineCredentials.getMetadataServerUrl()
-                + SecureSessionAgent.S2A_CONFIG_ENDPOINT_POSTFIX));
->>>>>>> 7ff60612
+        ComputeEngineCredentials.getMetadataServerUrl()
+            + SecureSessionAgent.S2A_CONFIG_ENDPOINT_POSTFIX);
   }
 }