/*
 * Copyright 2021 Google LLC
 *
 * Redistribution and use in source and binary forms, with or without
 * modification, are permitted provided that the following conditions are
 * met:
 *
 *    * Redistributions of source code must retain the above copyright
 * notice, this list of conditions and the following disclaimer.
 *    * Redistributions in binary form must reproduce the above
 * copyright notice, this list of conditions and the following disclaimer
 * in the documentation and/or other materials provided with the
 * distribution.
 *
 *    * Neither the name of Google LLC nor the names of its
 * contributors may be used to endorse or promote products derived from
 * this software without specific prior written permission.
 *
 * THIS SOFTWARE IS PROVIDED BY THE COPYRIGHT HOLDERS AND CONTRIBUTORS
 * "AS IS" AND ANY EXPRESS OR IMPLIED WARRANTIES, INCLUDING, BUT NOT
 * LIMITED TO, THE IMPLIED WARRANTIES OF MERCHANTABILITY AND FITNESS FOR
 * A PARTICULAR PURPOSE ARE DISCLAIMED. IN NO EVENT SHALL THE COPYRIGHT
 * OWNER OR CONTRIBUTORS BE LIABLE FOR ANY DIRECT, INDIRECT, INCIDENTAL,
 * SPECIAL, EXEMPLARY, OR CONSEQUENTIAL DAMAGES (INCLUDING, BUT NOT
 * LIMITED TO, PROCUREMENT OF SUBSTITUTE GOODS OR SERVICES; LOSS OF USE,
 * DATA, OR PROFITS; OR BUSINESS INTERRUPTION) HOWEVER CAUSED AND ON ANY
 * THEORY OF LIABILITY, WHETHER IN CONTRACT, STRICT LIABILITY, OR TORT
 * (INCLUDING NEGLIGENCE OR OTHERWISE) ARISING IN ANY WAY OUT OF THE USE
 * OF THIS SOFTWARE, EVEN IF ADVISED OF THE POSSIBILITY OF SUCH DAMAGE.
 */

package com.google.auth.oauth2;

import static com.google.auth.Credentials.GOOGLE_DEFAULT_UNIVERSE;
import static org.junit.Assert.*;
import static org.junit.Assert.assertEquals;
import static org.junit.Assert.assertNotNull;
import static org.junit.Assert.assertNull;
import static org.junit.Assert.assertTrue;
import static org.junit.Assert.fail;

import com.google.api.client.json.GenericJson;
import com.google.api.client.json.JsonParser;
import com.google.api.client.testing.http.MockLowLevelHttpRequest;
import com.google.api.client.util.Clock;
import com.google.auth.TestUtils;
import com.google.auth.oauth2.ExternalAccountCredentialsTest.MockExternalAccountCredentialsTransportFactory;
import java.io.IOException;
import java.io.InputStream;
import java.net.URI;
import java.net.URLDecoder;
import java.util.Arrays;
import java.util.Collections;
import java.util.HashMap;
import java.util.List;
import java.util.Map;
import java.util.function.Supplier;
import org.junit.Test;
import org.junit.runner.RunWith;
import org.junit.runners.JUnit4;

/** Tests for {@link AwsCredentials}. */
@RunWith(JUnit4.class)
public class AwsCredentialsTest extends BaseSerializationTest {

  private static final String STS_URL = "https://sts.googleapis.com/v1/token";
  private static final String AWS_CREDENTIALS_URL = "https://169.254.169.254";
  private static final String AWS_CREDENTIALS_URL_WITH_ROLE = "https://169.254.169.254/roleName";
  private static final String AWS_REGION_URL = "https://169.254.169.254/region";
  private static final String AWS_IMDSV2_SESSION_TOKEN_URL = "https://169.254.169.254/imdsv2";
  private static final String AWS_IMDSV2_SESSION_TOKEN = "sessiontoken";
  private static final String DEFAULT_REGIONAL_CREDENTIAL_VERIFICATION_URL =
      "https://sts.{region}.amazonaws.com?Action=GetCallerIdentity&Version=2011-06-15";

  private static final String GET_CALLER_IDENTITY_URL =
      "https://sts.amazonaws.com?Action=GetCallerIdentity&Version=2011-06-15";

  private static final String SERVICE_ACCOUNT_IMPERSONATION_URL =
      "https://iamcredentials.googleapis.com/v1/projects/-/serviceAccounts/testn@test.iam.gserviceaccount.com:generateAccessToken";

  private static final Map<String, Object> AWS_CREDENTIAL_SOURCE_MAP =
      new HashMap<String, Object>() {
        {
          put("environment_id", "aws1");
          put("region_url", AWS_REGION_URL);
          put("url", AWS_CREDENTIALS_URL);
          put("regional_cred_verification_url", "regionalCredVerificationUrl");
        }
      };

  private static final Map<String, Object> EMPTY_METADATA_HEADERS = Collections.emptyMap();
  private static final Map<String, String> EMPTY_STRING_HEADERS = Collections.emptyMap();

  private static final AwsCredentialSource AWS_CREDENTIAL_SOURCE =
      new AwsCredentialSource(AWS_CREDENTIAL_SOURCE_MAP);

  private static final AwsCredentials AWS_CREDENTIAL =
      AwsCredentials.newBuilder()
          .setHttpTransportFactory(OAuth2Utils.HTTP_TRANSPORT_FACTORY)
          .setAudience("audience")
          .setSubjectTokenType("subjectTokenType")
          .setTokenUrl(STS_URL)
          .setTokenInfoUrl("tokenInfoUrl")
          .setCredentialSource(AWS_CREDENTIAL_SOURCE)
          .build();

  private static final AwsSecurityCredentials programmaticAwsCreds =
      new AwsSecurityCredentials("testAccessKey", "testSecretAccessKey", null);

  @Test
  public void test_awsCredentialSource() {
    String keys[] = {"region_url", "url", "imdsv2_session_token_url"};
    for (String key : keys) {
      Map<String, Object> credentialSourceWithInvalidUrl = buildAwsIpv6CredentialSourceMap();
      credentialSourceWithInvalidUrl.put(key, "https://badhost.com/fake");

      // Should succeed as no validation is done.
      new AwsCredentialSource(credentialSourceWithInvalidUrl);
    }
  }

  @Test
  public void refreshAccessToken_withoutServiceAccountImpersonation() throws IOException {
    MockExternalAccountCredentialsTransportFactory transportFactory =
        new MockExternalAccountCredentialsTransportFactory();

    AwsCredentials awsCredential =
        AwsCredentials.newBuilder(AWS_CREDENTIAL)
            .setTokenUrl(transportFactory.transport.getStsUrl())
            .setHttpTransportFactory(transportFactory)
            .setCredentialSource(buildAwsCredentialSource(transportFactory))
            .build();

    AccessToken accessToken = awsCredential.refreshAccessToken();

    assertEquals(transportFactory.transport.getAccessToken(), accessToken.getTokenValue());

    // Validate metrics header is set correctly on the sts request.
    Map<String, List<String>> headers =
        transportFactory.transport.getRequests().get(3).getHeaders();
    ExternalAccountCredentialsTest.validateMetricsHeader(headers, "aws", false, false);
  }

  @Test
  public void refreshAccessToken_withServiceAccountImpersonation() throws IOException {
    MockExternalAccountCredentialsTransportFactory transportFactory =
        new MockExternalAccountCredentialsTransportFactory();

    transportFactory.transport.setExpireTime(TestUtils.getDefaultExpireTime());

    AwsCredentials awsCredential =
        AwsCredentials.newBuilder()
            .setHttpTransportFactory(transportFactory)
            .setAudience("audience")
            .setSubjectTokenType("subjectTokenType")
            .setTokenUrl(transportFactory.transport.getStsUrl())
            .setTokenInfoUrl("tokenInfoUrl")
            .setCredentialSource(buildAwsCredentialSource(transportFactory))
            .setServiceAccountImpersonationUrl(
                transportFactory.transport.getServiceAccountImpersonationUrl())
            .build();

    AccessToken accessToken = awsCredential.refreshAccessToken();

    assertEquals(
        transportFactory.transport.getServiceAccountAccessToken(), accessToken.getTokenValue());

    // Validate metrics header is set correctly on the sts request.
    Map<String, List<String>> headers =
        transportFactory.transport.getRequests().get(6).getHeaders();
    ExternalAccountCredentialsTest.validateMetricsHeader(headers, "aws", true, false);
  }

  @Test
  public void refreshAccessToken_withServiceAccountImpersonationOptions() throws IOException {
    MockExternalAccountCredentialsTransportFactory transportFactory =
        new MockExternalAccountCredentialsTransportFactory();

    transportFactory.transport.setExpireTime(TestUtils.getDefaultExpireTime());

    AwsCredentials awsCredential =
        AwsCredentials.newBuilder()
            .setHttpTransportFactory(transportFactory)
            .setAudience("audience")
            .setSubjectTokenType("subjectTokenType")
            .setTokenUrl(transportFactory.transport.getStsUrl())
            .setTokenInfoUrl("tokenInfoUrl")
            .setCredentialSource(buildAwsCredentialSource(transportFactory))
            .setServiceAccountImpersonationUrl(
                transportFactory.transport.getServiceAccountImpersonationUrl())
            .setServiceAccountImpersonationOptions(
                ExternalAccountCredentialsTest.buildServiceAccountImpersonationOptions(2800))
            .build();

    AccessToken accessToken = awsCredential.refreshAccessToken();

    assertEquals(
        transportFactory.transport.getServiceAccountAccessToken(), accessToken.getTokenValue());

    // Validate that default lifetime was set correctly on the request.
    GenericJson query =
        OAuth2Utils.JSON_FACTORY
            .createJsonParser(transportFactory.transport.getLastRequest().getContentAsString())
            .parseAndClose(GenericJson.class);

    assertEquals("2800s", query.get("lifetime"));

    // Validate metrics header is set correctly on the sts request.
    Map<String, List<String>> headers =
        transportFactory.transport.getRequests().get(6).getHeaders();
    ExternalAccountCredentialsTest.validateMetricsHeader(headers, "aws", true, true);
  }

  @Test
  public void refreshAccessTokenProgrammaticRefresh_withoutServiceAccountImpersonation()
      throws IOException {
    MockExternalAccountCredentialsTransportFactory transportFactory =
        new MockExternalAccountCredentialsTransportFactory();

    AwsSecurityCredentialsSupplier supplier =
        new TestAwsSecurityCredentialsSupplier("test", programmaticAwsCreds, null);

    AwsCredentials awsCredential =
        AwsCredentials.newBuilder()
            .setAwsSecurityCredentialsSupplier(supplier)
            .setHttpTransportFactory(transportFactory)
            .setAudience("audience")
            .setTokenUrl(STS_URL)
            .setSubjectTokenType("subjectTokenType")
            .build();

    AccessToken accessToken = awsCredential.refreshAccessToken();

    assertEquals(transportFactory.transport.getAccessToken(), accessToken.getTokenValue());

    // Validate metrics header is set correctly on the sts request.
    Map<String, List<String>> headers =
        transportFactory.transport.getRequests().get(0).getHeaders();
    ExternalAccountCredentialsTest.validateMetricsHeader(headers, "programmatic", false, false);
  }

  @Test
  public void refreshAccessTokenProgrammaticRefresh_withServiceAccountImpersonation()
      throws IOException {
    MockExternalAccountCredentialsTransportFactory transportFactory =
        new MockExternalAccountCredentialsTransportFactory();

    transportFactory.transport.setExpireTime(TestUtils.getDefaultExpireTime());

    AwsSecurityCredentialsSupplier supplier =
        new TestAwsSecurityCredentialsSupplier("test", programmaticAwsCreds, null);

    AwsCredentials awsCredential =
        AwsCredentials.newBuilder()
            .setAwsSecurityCredentialsSupplier(supplier)
            .setHttpTransportFactory(transportFactory)
            .setAudience("audience")
            .setTokenUrl(STS_URL)
            .setSubjectTokenType("subjectTokenType")
            .setServiceAccountImpersonationUrl(
                transportFactory.transport.getServiceAccountImpersonationUrl())
            .build();

    AccessToken accessToken = awsCredential.refreshAccessToken();

    assertEquals(
        transportFactory.transport.getServiceAccountAccessToken(), accessToken.getTokenValue());

    // Validate metrics header is set correctly on the sts request.
    Map<String, List<String>> headers =
        transportFactory.transport.getRequests().get(0).getHeaders();
    ExternalAccountCredentialsTest.validateMetricsHeader(headers, "programmatic", true, false);
  }

  @Test
  @SuppressWarnings("unchecked")
  public void retrieveSubjectToken() throws IOException {
    MockExternalAccountCredentialsTransportFactory transportFactory =
        new MockExternalAccountCredentialsTransportFactory();

    AwsCredentials awsCredential =
        AwsCredentials.newBuilder(AWS_CREDENTIAL)
            .setHttpTransportFactory(transportFactory)
            .setCredentialSource(buildAwsCredentialSource(transportFactory))
            .build();

    String subjectToken = URLDecoder.decode(awsCredential.retrieveSubjectToken(), "UTF-8");

    JsonParser parser = OAuth2Utils.JSON_FACTORY.createJsonParser(subjectToken);
    GenericJson json = parser.parseAndClose(GenericJson.class);

    List<Map<String, String>> headersList = (List<Map<String, String>>) json.get("headers");
    Map<String, String> headers = new HashMap<>();
    for (Map<String, String> header : headersList) {
      headers.put(header.get("key"), header.get("value"));
    }

    assertEquals("POST", json.get("method"));
    assertEquals(GET_CALLER_IDENTITY_URL, json.get("url"));
    assertEquals(URI.create(GET_CALLER_IDENTITY_URL).getHost(), headers.get("host"));
    assertEquals("token", headers.get("x-amz-security-token"));
    assertEquals(awsCredential.getAudience(), headers.get("x-goog-cloud-target-resource"));
    assertTrue(headers.containsKey("x-amz-date"));
    assertNotNull(headers.get("Authorization"));

    List<MockLowLevelHttpRequest> requests = transportFactory.transport.getRequests();
    assertEquals(3, requests.size());

    // Validate region request.
    ValidateRequest(requests.get(0), AWS_REGION_URL, EMPTY_STRING_HEADERS);

    // Validate role request.
    ValidateRequest(requests.get(1), AWS_CREDENTIALS_URL, EMPTY_STRING_HEADERS);

    // Validate security credentials request.
    ValidateRequest(requests.get(2), AWS_CREDENTIALS_URL_WITH_ROLE, EMPTY_STRING_HEADERS);
  }

  @Test
  @SuppressWarnings("unchecked")
  public void retrieveSubjectTokenWithSessionTokenUrl() throws IOException {
    MockExternalAccountCredentialsTransportFactory transportFactory =
        new MockExternalAccountCredentialsTransportFactory();

    AwsCredentials awsCredential =
        AwsCredentials.newBuilder(AWS_CREDENTIAL)
            .setHttpTransportFactory(transportFactory)
            .setCredentialSource(buildAwsImdsv2CredentialSource(transportFactory))
            .build();

    String subjectToken = URLDecoder.decode(awsCredential.retrieveSubjectToken(), "UTF-8");

    JsonParser parser = OAuth2Utils.JSON_FACTORY.createJsonParser(subjectToken);
    GenericJson json = parser.parseAndClose(GenericJson.class);

    List<Map<String, String>> headersList = (List<Map<String, String>>) json.get("headers");
    Map<String, String> headers = new HashMap<>();
    for (Map<String, String> header : headersList) {
      headers.put(header.get("key"), header.get("value"));
    }

    assertEquals("POST", json.get("method"));
    assertEquals(GET_CALLER_IDENTITY_URL, json.get("url"));
    assertEquals(URI.create(GET_CALLER_IDENTITY_URL).getHost(), headers.get("host"));
    assertEquals("token", headers.get("x-amz-security-token"));
    assertEquals(awsCredential.getAudience(), headers.get("x-goog-cloud-target-resource"));
    assertTrue(headers.containsKey("x-amz-date"));
    assertNotNull(headers.get("Authorization"));

    List<MockLowLevelHttpRequest> requests = transportFactory.transport.getRequests();
    assertEquals(5, requests.size());

    // Validate the session token request
    ValidateRequest(
        requests.get(0),
        AWS_IMDSV2_SESSION_TOKEN_URL,
        new HashMap<String, String>() {
          {
            put(
                InternalAwsSecurityCredentialsSupplier.AWS_IMDSV2_SESSION_TOKEN_TTL_HEADER,
                InternalAwsSecurityCredentialsSupplier.AWS_IMDSV2_SESSION_TOKEN_TTL);
          }
        });

    Map<String, String> sessionTokenHeader =
        new HashMap<String, String>() {
          {
            put(
                InternalAwsSecurityCredentialsSupplier.AWS_IMDSV2_SESSION_TOKEN_HEADER,
                AWS_IMDSV2_SESSION_TOKEN);
          }
        };

    // Validate region request.
    ValidateRequest(requests.get(1), AWS_REGION_URL, sessionTokenHeader);

    // Validate role request.
    ValidateRequest(requests.get(3), AWS_CREDENTIALS_URL, sessionTokenHeader);

    // Validate security credentials request.
    ValidateRequest(requests.get(4), AWS_CREDENTIALS_URL_WITH_ROLE, sessionTokenHeader);
  }

  @Test
  public void retrieveSubjectToken_imdsv1EnvVariablesSet_metadataServerNotCalled()
      throws IOException {
    MockExternalAccountCredentialsTransportFactory transportFactory =
        new MockExternalAccountCredentialsTransportFactory();

    // Provide AWS credentials through environment vars.
    TestEnvironmentProvider environmentProvider = new TestEnvironmentProvider();
    environmentProvider
        .setEnv("AWS_REGION", "awsRegion")
        .setEnv("AWS_ACCESS_KEY_ID", "awsAccessKeyId")
        .setEnv("AWS_SECRET_ACCESS_KEY", "awsSecretAccessKey")
        .setEnv("AWS_SESSION_TOKEN", "awsToken");

    AwsCredentials awsCredential =
        AwsCredentials.newBuilder(AWS_CREDENTIAL)
            .setHttpTransportFactory(transportFactory)
            .setCredentialSource(buildAwsCredentialSource(transportFactory))
            .setEnvironmentProvider(environmentProvider)
            .build();

    String subjectToken = URLDecoder.decode(awsCredential.retrieveSubjectToken(), "UTF-8");

    JsonParser parser = OAuth2Utils.JSON_FACTORY.createJsonParser(subjectToken);
    GenericJson json = parser.parseAndClose(GenericJson.class);

    List<Map<String, String>> headersList = (List<Map<String, String>>) json.get("headers");
    Map<String, String> headers = new HashMap<>();
    for (Map<String, String> header : headersList) {
      headers.put(header.get("key"), header.get("value"));
    }

    assertEquals("POST", json.get("method"));
    assertEquals(GET_CALLER_IDENTITY_URL, json.get("url"));
    assertEquals(URI.create(GET_CALLER_IDENTITY_URL).getHost(), headers.get("host"));
    assertEquals("awsToken", headers.get("x-amz-security-token"));
    assertEquals(awsCredential.getAudience(), headers.get("x-goog-cloud-target-resource"));
    assertTrue(headers.containsKey("x-amz-date"));
    assertNotNull(headers.get("Authorization"));

    // No requests should have been made since AWS credentials and region is passed through
    // environment variables.
    List<MockLowLevelHttpRequest> requests = transportFactory.transport.getRequests();
    assertEquals(0, requests.size());
  }

  @Test
  public void retrieveSubjectToken_imdsv2EnvVariablesSet_metadataServerNotCalled()
      throws IOException {
    MockExternalAccountCredentialsTransportFactory transportFactory =
        new MockExternalAccountCredentialsTransportFactory();

    // Provide AWS credentials through environment vars.
    TestEnvironmentProvider environmentProvider = new TestEnvironmentProvider();
    environmentProvider
        .setEnv("AWS_REGION", "awsRegion")
        .setEnv("AWS_ACCESS_KEY_ID", "awsAccessKeyId")
        .setEnv("AWS_SECRET_ACCESS_KEY", "awsSecretAccessKey")
        .setEnv("AWS_SESSION_TOKEN", "awsToken");

    AwsCredentials awsCredential =
        AwsCredentials.newBuilder(AWS_CREDENTIAL)
            .setHttpTransportFactory(transportFactory)
            .setCredentialSource(buildAwsImdsv2CredentialSource(transportFactory))
            .setEnvironmentProvider(environmentProvider)
            .build();

    String subjectToken = URLDecoder.decode(awsCredential.retrieveSubjectToken(), "UTF-8");

    JsonParser parser = OAuth2Utils.JSON_FACTORY.createJsonParser(subjectToken);
    GenericJson json = parser.parseAndClose(GenericJson.class);

    List<Map<String, String>> headersList = (List<Map<String, String>>) json.get("headers");
    Map<String, String> headers = new HashMap<>();
    for (Map<String, String> header : headersList) {
      headers.put(header.get("key"), header.get("value"));
    }

    assertEquals("POST", json.get("method"));
    assertEquals(GET_CALLER_IDENTITY_URL, json.get("url"));
    assertEquals(URI.create(GET_CALLER_IDENTITY_URL).getHost(), headers.get("host"));
    assertEquals("awsToken", headers.get("x-amz-security-token"));
    assertEquals(awsCredential.getAudience(), headers.get("x-goog-cloud-target-resource"));
    assertTrue(headers.containsKey("x-amz-date"));
    assertNotNull(headers.get("Authorization"));

    // No requests should have been made since AWS credentials and region is passed through
    // environment variables.
    List<MockLowLevelHttpRequest> requests = transportFactory.transport.getRequests();
    assertEquals(0, requests.size());
  }

  @Test
  public void retrieveSubjectToken_noRegion_expectThrows() {
    MockExternalAccountCredentialsTransportFactory transportFactory =
        new MockExternalAccountCredentialsTransportFactory();

    IOException response = new IOException();
    transportFactory.transport.addResponseErrorSequence(response);

    AwsCredentials awsCredential =
        AwsCredentials.newBuilder(AWS_CREDENTIAL)
            .setHttpTransportFactory(transportFactory)
            .setCredentialSource(buildAwsCredentialSource(transportFactory))
            .build();

    try {
      awsCredential.retrieveSubjectToken();
      fail("Should not be able to use credential without exception.");
    } catch (IOException exception) {
      assertEquals("Failed to retrieve AWS region.", exception.getMessage());
    }

    List<MockLowLevelHttpRequest> requests = transportFactory.transport.getRequests();
    assertEquals(1, requests.size());

    // Validate region request.
    ValidateRequest(requests.get(0), AWS_REGION_URL, EMPTY_STRING_HEADERS);
  }

  @Test
  public void retrieveSubjectToken_noRole_expectThrows() {
    MockExternalAccountCredentialsTransportFactory transportFactory =
        new MockExternalAccountCredentialsTransportFactory();

    IOException response = new IOException();
    transportFactory.transport.addResponseErrorSequence(response);
    transportFactory.transport.addResponseSequence(true, false);

    AwsCredentials awsCredential =
        AwsCredentials.newBuilder(AWS_CREDENTIAL)
            .setHttpTransportFactory(transportFactory)
            .setCredentialSource(buildAwsCredentialSource(transportFactory))
            .build();

    try {
      awsCredential.retrieveSubjectToken();
      fail("Should not be able to use credential without exception.");
    } catch (IOException exception) {
      assertEquals("Failed to retrieve AWS IAM role.", exception.getMessage());
    }

    List<MockLowLevelHttpRequest> requests = transportFactory.transport.getRequests();
    assertEquals(2, requests.size());

    // Validate region request.
    ValidateRequest(requests.get(0), AWS_REGION_URL, EMPTY_STRING_HEADERS);

    // Validate role request.
    ValidateRequest(requests.get(1), AWS_CREDENTIALS_URL, EMPTY_STRING_HEADERS);
  }

  @Test
  public void retrieveSubjectToken_noCredentials_expectThrows() {
    MockExternalAccountCredentialsTransportFactory transportFactory =
        new MockExternalAccountCredentialsTransportFactory();

    IOException response = new IOException();
    transportFactory.transport.addResponseErrorSequence(response);
    transportFactory.transport.addResponseSequence(true, true, false);

    AwsCredentials awsCredential =
        AwsCredentials.newBuilder(AWS_CREDENTIAL)
            .setHttpTransportFactory(transportFactory)
            .setCredentialSource(buildAwsCredentialSource(transportFactory))
            .build();

    try {
      awsCredential.retrieveSubjectToken();
      fail("Should not be able to use credential without exception.");
    } catch (IOException exception) {
      assertEquals("Failed to retrieve AWS credentials.", exception.getMessage());
    }

    List<MockLowLevelHttpRequest> requests = transportFactory.transport.getRequests();
    assertEquals(3, requests.size());

    // Validate region request.
    ValidateRequest(requests.get(0), AWS_REGION_URL, EMPTY_STRING_HEADERS);

    // Validate role request.
    ValidateRequest(requests.get(1), AWS_CREDENTIALS_URL, EMPTY_STRING_HEADERS);

    // Validate security credentials request.
    ValidateRequest(requests.get(2), AWS_CREDENTIALS_URL_WITH_ROLE, EMPTY_STRING_HEADERS);
  }

  @Test
  public void retrieveSubjectToken_noRegionUrlProvided() {
    MockExternalAccountCredentialsTransportFactory transportFactory =
        new MockExternalAccountCredentialsTransportFactory();

    Map<String, Object> credentialSource = new HashMap<>();
    credentialSource.put("environment_id", "aws1");
    credentialSource.put("regional_cred_verification_url", GET_CALLER_IDENTITY_URL);

    AwsCredentials awsCredential =
        AwsCredentials.newBuilder(AWS_CREDENTIAL)
            .setHttpTransportFactory(transportFactory)
            .setCredentialSource(new AwsCredentialSource(credentialSource))
            .build();

    try {
      awsCredential.retrieveSubjectToken();
      fail("Should not be able to use credential without exception.");
    } catch (IOException exception) {
      assertEquals(
          "Unable to determine the AWS region. The credential source does not "
              + "contain the region URL.",
          exception.getMessage());
    }

    // No requests because the credential source does not contain region URL.
    List<MockLowLevelHttpRequest> requests = transportFactory.transport.getRequests();
    assertTrue(requests.isEmpty());
  }

  @Test
  public void retrieveSubjectToken_withProgrammaticRefresh() throws IOException {
    MockExternalAccountCredentialsTransportFactory transportFactory =
        new MockExternalAccountCredentialsTransportFactory();

    AwsSecurityCredentialsSupplier supplier =
        new TestAwsSecurityCredentialsSupplier("test", programmaticAwsCreds, null);

    AwsCredentials awsCredential =
        AwsCredentials.newBuilder()
            .setAwsSecurityCredentialsSupplier(supplier)
            .setHttpTransportFactory(transportFactory)
            .setAudience("audience")
            .setTokenUrl(STS_URL)
            .setSubjectTokenType("subjectTokenType")
            .build();

    String subjectToken = URLDecoder.decode(awsCredential.retrieveSubjectToken(), "UTF-8");

    JsonParser parser = OAuth2Utils.JSON_FACTORY.createJsonParser(subjectToken);
    GenericJson json = parser.parseAndClose(GenericJson.class);

    List<Map<String, String>> headersList = (List<Map<String, String>>) json.get("headers");
    Map<String, String> headers = new HashMap<>();
    for (Map<String, String> header : headersList) {
      headers.put(header.get("key"), header.get("value"));
    }

    String expectedCredentialVerificationUrl =
        DEFAULT_REGIONAL_CREDENTIAL_VERIFICATION_URL.replace("{region}", "test");

    assertEquals("POST", json.get("method"));
    assertEquals(expectedCredentialVerificationUrl, json.get("url"));
    assertEquals(URI.create(expectedCredentialVerificationUrl).getHost(), headers.get("host"));
    assertEquals(awsCredential.getAudience(), headers.get("x-goog-cloud-target-resource"));
    assertTrue(headers.containsKey("x-amz-date"));
    assertNotNull(headers.get("Authorization"));
  }

  @Test
  public void retrieveSubjectToken_withProgrammaticRefreshSessionToken() throws IOException {
    MockExternalAccountCredentialsTransportFactory transportFactory =
        new MockExternalAccountCredentialsTransportFactory();

    AwsSecurityCredentials securityCredentialsWithToken =
        new AwsSecurityCredentials("accessToken", "secretAccessKey", "token");

    AwsSecurityCredentialsSupplier supplier =
        new TestAwsSecurityCredentialsSupplier("test", securityCredentialsWithToken, null);

    AwsCredentials awsCredential =
        AwsCredentials.newBuilder()
            .setAwsSecurityCredentialsSupplier(supplier)
            .setHttpTransportFactory(transportFactory)
            .setAudience("audience")
            .setTokenUrl(STS_URL)
            .setSubjectTokenType("subjectTokenType")
            .build();

    String subjectToken = URLDecoder.decode(awsCredential.retrieveSubjectToken(), "UTF-8");

    JsonParser parser = OAuth2Utils.JSON_FACTORY.createJsonParser(subjectToken);
    GenericJson json = parser.parseAndClose(GenericJson.class);

    List<Map<String, String>> headersList = (List<Map<String, String>>) json.get("headers");
    Map<String, String> headers = new HashMap<>();
    for (Map<String, String> header : headersList) {
      headers.put(header.get("key"), header.get("value"));
    }

    String expectedCredentialVerificationUrl =
        DEFAULT_REGIONAL_CREDENTIAL_VERIFICATION_URL.replace("{region}", "test");

    assertEquals("POST", json.get("method"));
    assertEquals(expectedCredentialVerificationUrl, json.get("url"));
    assertEquals(URI.create(expectedCredentialVerificationUrl).getHost(), headers.get("host"));
    assertEquals("token", headers.get("x-amz-security-token"));
    assertEquals(awsCredential.getAudience(), headers.get("x-goog-cloud-target-resource"));
    assertTrue(headers.containsKey("x-amz-date"));
    assertNotNull(headers.get("Authorization"));
  }

  @Test
  public void retrieveSubjectToken_withProgrammaticRefreshThrowsError() throws IOException {
    MockExternalAccountCredentialsTransportFactory transportFactory =
        new MockExternalAccountCredentialsTransportFactory();

    IOException testException = new IOException("test");

    AwsSecurityCredentialsSupplier supplier =
        new TestAwsSecurityCredentialsSupplier("test", null, testException);

    AwsCredentials awsCredential =
        AwsCredentials.newBuilder()
            .setAwsSecurityCredentialsSupplier(supplier)
            .setHttpTransportFactory(transportFactory)
            .setAudience("audience")
            .setTokenUrl(STS_URL)
            .setSubjectTokenType("subjectTokenType")
            .build();

    try {
      String subjectToken = URLDecoder.decode(awsCredential.retrieveSubjectToken(), "UTF-8");
      fail("retrieveSubjectToken should not succeed");
    } catch (IOException e) {
      assertEquals("test", e.getMessage());
    }
  }

  @Test
  public void getAwsSecurityCredentials_fromEnvironmentVariablesNoToken() throws IOException {
    TestEnvironmentProvider environmentProvider = new TestEnvironmentProvider();
    environmentProvider
        .setEnv("AWS_ACCESS_KEY_ID", "awsAccessKeyId")
        .setEnv("AWS_SECRET_ACCESS_KEY", "awsSecretAccessKey");

    AwsCredentials testAwsCredentials =
        AwsCredentials.newBuilder(AWS_CREDENTIAL)
            .setEnvironmentProvider(environmentProvider)
            .build();

    AwsSecurityCredentials credentials =
        testAwsCredentials.getAwsSecurityCredentialsSupplier().getCredentials();

    assertEquals("awsAccessKeyId", credentials.getAccessKeyId());
    assertEquals("awsSecretAccessKey", credentials.getSecretAccessKey());
    assertNull(credentials.getSessionToken());
  }

  @Test
  public void getAwsSecurityCredentials_fromEnvironmentVariablesWithToken() throws IOException {
    TestEnvironmentProvider environmentProvider = new TestEnvironmentProvider();
    environmentProvider
        .setEnv("AWS_ACCESS_KEY_ID", "awsAccessKeyId")
        .setEnv("AWS_SECRET_ACCESS_KEY", "awsSecretAccessKey")
        .setEnv("AWS_SESSION_TOKEN", "awsSessionToken");

    AwsCredentialSource credSource =
        new AwsCredentialSource(
            new HashMap<String, Object>() {
              {
                put("environment_id", "aws1");
                put("region_url", "");
                put("url", "");
                put("regional_cred_verification_url", "regionalCredVerificationUrl");
              }
            });

    AwsCredentials testAwsCredentials =
        AwsCredentials.newBuilder(AWS_CREDENTIAL)
            .setEnvironmentProvider(environmentProvider)
            .setCredentialSource(credSource)
            .build();

    AwsSecurityCredentials credentials =
        testAwsCredentials.getAwsSecurityCredentialsSupplier().getCredentials();

    assertEquals("awsAccessKeyId", credentials.getAccessKeyId());
    assertEquals("awsSecretAccessKey", credentials.getSecretAccessKey());
    assertEquals("awsSessionToken", credentials.getSessionToken());
  }

  @Test
  public void getAwsSecurityCredentials_fromEnvironmentVariables_noMetadataServerCall()
      throws IOException {
    TestEnvironmentProvider environmentProvider = new TestEnvironmentProvider();
    environmentProvider
        .setEnv("AWS_ACCESS_KEY_ID", "awsAccessKeyId")
        .setEnv("AWS_SECRET_ACCESS_KEY", "awsSecretAccessKey")
        .setEnv("AWS_SESSION_TOKEN", "awsSessionToken");

    AwsCredentials testAwsCredentials =
        AwsCredentials.newBuilder(AWS_CREDENTIAL)
            .setEnvironmentProvider(environmentProvider)
            .build();

    AwsSecurityCredentials credentials =
        testAwsCredentials.getAwsSecurityCredentialsSupplier().getCredentials();

    assertEquals("awsAccessKeyId", credentials.getAccessKeyId());
    assertEquals("awsSecretAccessKey", credentials.getSecretAccessKey());
    assertEquals("awsSessionToken", credentials.getSessionToken());
  }

  @Test
  public void getAwsSecurityCredentials_fromMetadataServer() throws IOException {
    MockExternalAccountCredentialsTransportFactory transportFactory =
        new MockExternalAccountCredentialsTransportFactory();

    AwsCredentials awsCredential =
        AwsCredentials.newBuilder(AWS_CREDENTIAL)
            .setHttpTransportFactory(transportFactory)
            .setCredentialSource(buildAwsCredentialSource(transportFactory))
            .build();

    AwsSecurityCredentials credentials =
        awsCredential.getAwsSecurityCredentialsSupplier().getCredentials();

    assertEquals("accessKeyId", credentials.getAccessKeyId());
    assertEquals("secretAccessKey", credentials.getSecretAccessKey());
    assertEquals("token", credentials.getSessionToken());

    List<MockLowLevelHttpRequest> requests = transportFactory.transport.getRequests();
    assertEquals(2, requests.size());

    // Validate role request.
    ValidateRequest(requests.get(0), AWS_CREDENTIALS_URL, EMPTY_STRING_HEADERS);

    // Validate security credentials request.
    ValidateRequest(requests.get(1), AWS_CREDENTIALS_URL_WITH_ROLE, EMPTY_STRING_HEADERS);
  }

  @Test
  public void getAwsSecurityCredentials_fromMetadataServer_noUrlProvided() {
    MockExternalAccountCredentialsTransportFactory transportFactory =
        new MockExternalAccountCredentialsTransportFactory();

    Map<String, Object> credentialSource = new HashMap<>();
    credentialSource.put("environment_id", "aws1");
    credentialSource.put("regional_cred_verification_url", GET_CALLER_IDENTITY_URL);

    AwsCredentials awsCredential =
        AwsCredentials.newBuilder(AWS_CREDENTIAL)
            .setHttpTransportFactory(transportFactory)
            .setCredentialSource(new AwsCredentialSource(credentialSource))
            .build();

    try {
      awsCredential.getAwsSecurityCredentialsSupplier().getCredentials();
      fail("Should not be able to use credential without exception.");
    } catch (IOException exception) {
      assertEquals(
          "Unable to determine the AWS IAM role name. The credential source does not contain the url field.",
          exception.getMessage());
    }

    // No requests because url field is not present in credential source.
    List<MockLowLevelHttpRequest> requests = transportFactory.transport.getRequests();
    assertTrue(requests.isEmpty());
  }

  @Test
  public void getAwsRegion_awsRegionEnvironmentVariable() throws IOException {
    TestEnvironmentProvider environmentProvider = new TestEnvironmentProvider();
    environmentProvider.setEnv("AWS_REGION", "region");
    environmentProvider.setEnv("AWS_DEFAULT_REGION", "defaultRegion");

    MockExternalAccountCredentialsTransportFactory transportFactory =
        new MockExternalAccountCredentialsTransportFactory();
    AwsCredentials awsCredentials =
        AwsCredentials.newBuilder(AWS_CREDENTIAL)
            .setHttpTransportFactory(transportFactory)
            .setCredentialSource(buildAwsCredentialSource(transportFactory))
            .setEnvironmentProvider(environmentProvider)
            .build();

    String region = awsCredentials.getAwsSecurityCredentialsSupplier().getRegion();

    // Should attempt to retrieve the region from AWS_REGION env var first.
    // Metadata server would return us-east-1b.
    assertEquals("region", region);

    // No requests because region is obtained from environment variables.
    List<MockLowLevelHttpRequest> requests = transportFactory.transport.getRequests();
    assertTrue(requests.isEmpty());
  }

  @Test
  public void getAwsRegion_awsDefaultRegionEnvironmentVariable() throws IOException {
    TestEnvironmentProvider environmentProvider = new TestEnvironmentProvider();
    environmentProvider.setEnv("AWS_DEFAULT_REGION", "defaultRegion");

    MockExternalAccountCredentialsTransportFactory transportFactory =
        new MockExternalAccountCredentialsTransportFactory();
    AwsCredentials awsCredentials =
        AwsCredentials.newBuilder(AWS_CREDENTIAL)
            .setHttpTransportFactory(transportFactory)
            .setCredentialSource(buildAwsCredentialSource(transportFactory))
            .setEnvironmentProvider(environmentProvider)
            .build();

    String region = awsCredentials.getAwsSecurityCredentialsSupplier().getRegion();

    // Should attempt to retrieve the region from DEFAULT_AWS_REGION before calling the metadata
    // server. Metadata server would return us-east-1b.
    assertEquals("defaultRegion", region);

    // No requests because region is obtained from environment variables.
    List<MockLowLevelHttpRequest> requests = transportFactory.transport.getRequests();
    assertTrue(requests.isEmpty());
  }

  @Test
  public void getAwsRegion_metadataServer() throws IOException {
    MockExternalAccountCredentialsTransportFactory transportFactory =
        new MockExternalAccountCredentialsTransportFactory();
    AwsCredentials awsCredentials =
        AwsCredentials.newBuilder(AWS_CREDENTIAL)
            .setHttpTransportFactory(transportFactory)
            .setCredentialSource(buildAwsCredentialSource(transportFactory))
            .build();

    String region = awsCredentials.getAwsSecurityCredentialsSupplier().getRegion();

    // Should retrieve the region from the Metadata server.
    String expectedRegion =
        transportFactory
            .transport
            .getAwsRegion()
            .substring(0, transportFactory.transport.getAwsRegion().length() - 1);
    assertEquals(expectedRegion, region);

    List<MockLowLevelHttpRequest> requests = transportFactory.transport.getRequests();
    assertEquals(1, requests.size());

    // Validate region request.
    ValidateRequest(requests.get(0), AWS_REGION_URL, EMPTY_STRING_HEADERS);
  }

  @Test
  public void createdScoped_clonedCredentialWithAddedScopes() throws IOException {
    AwsCredentials credentials =
        AwsCredentials.newBuilder(AWS_CREDENTIAL)
            .setServiceAccountImpersonationUrl(SERVICE_ACCOUNT_IMPERSONATION_URL)
            .setQuotaProjectId("quotaProjectId")
            .setClientId("clientId")
            .setClientSecret("clientSecret")
            .setUniverseDomain("universeDomain")
            .build();

    List<String> newScopes = Arrays.asList("scope1", "scope2");

    AwsCredentials newCredentials = (AwsCredentials) credentials.createScoped(newScopes);

    assertEquals(credentials.getAudience(), newCredentials.getAudience());
    assertEquals(credentials.getSubjectTokenType(), newCredentials.getSubjectTokenType());
    assertEquals(credentials.getTokenUrl(), newCredentials.getTokenUrl());
    assertEquals(credentials.getTokenInfoUrl(), newCredentials.getTokenInfoUrl());
    assertEquals(
        credentials.getServiceAccountImpersonationUrl(),
        newCredentials.getServiceAccountImpersonationUrl());
    assertEquals(credentials.getCredentialSource(), newCredentials.getCredentialSource());
    assertEquals(credentials.getQuotaProjectId(), newCredentials.getQuotaProjectId());
    assertEquals(credentials.getClientId(), newCredentials.getClientId());
    assertEquals(credentials.getClientSecret(), newCredentials.getClientSecret());
    assertEquals(newScopes, newCredentials.getScopes());
    assertEquals(credentials.getUniverseDomain(), newCredentials.getUniverseDomain());
    assertEquals("universeDomain", newCredentials.getUniverseDomain());
  }

  @Test
  public void credentialSource_invalidAwsEnvironmentId() {
    Map<String, Object> credentialSource = new HashMap<>();
    credentialSource.put("regional_cred_verification_url", GET_CALLER_IDENTITY_URL);
    credentialSource.put("environment_id", "azure1");

    try {
      new AwsCredentialSource(credentialSource);
      fail("Exception should be thrown.");
    } catch (IllegalArgumentException e) {
      assertEquals("Invalid AWS environment ID.", e.getMessage());
    }
  }

  @Test
  public void credentialSource_invalidAwsEnvironmentVersion() {
    Map<String, Object> credentialSource = new HashMap<>();
    int environmentVersion = 2;
    credentialSource.put("regional_cred_verification_url", GET_CALLER_IDENTITY_URL);
    credentialSource.put("environment_id", "aws" + environmentVersion);

    try {
      new AwsCredentialSource(credentialSource);
      fail("Exception should be thrown.");
    } catch (IllegalArgumentException e) {
      assertEquals(
          String.format(
              "AWS version %s is not supported in the current build.", environmentVersion),
          e.getMessage());
    }
  }

  @Test
  public void credentialSource_missingRegionalCredVerificationUrl() {
    try {
      new AwsCredentialSource(new HashMap<String, Object>());
      fail("Exception should be thrown.");
    } catch (IllegalArgumentException e) {
      assertEquals(
          "A regional_cred_verification_url representing the GetCallerIdentity action URL must be specified.",
          e.getMessage());
    }
  }

  @Test
  public void builder() throws IOException {
    List<String> scopes = Arrays.asList("scope1", "scope2");

    AwsCredentials credentials =
        AwsCredentials.newBuilder()
            .setRegionalCredentialVerificationUrlOverride("https://test.com")
            .setHttpTransportFactory(OAuth2Utils.HTTP_TRANSPORT_FACTORY)
            .setAudience("audience")
            .setSubjectTokenType("subjectTokenType")
            .setTokenUrl(STS_URL)
            .setTokenInfoUrl("tokenInfoUrl")
            .setCredentialSource(AWS_CREDENTIAL_SOURCE)
            .setTokenInfoUrl("tokenInfoUrl")
            .setServiceAccountImpersonationUrl(SERVICE_ACCOUNT_IMPERSONATION_URL)
            .setQuotaProjectId("quotaProjectId")
            .setClientId("clientId")
            .setClientSecret("clientSecret")
            .setScopes(scopes)
            .build();

    assertEquals("https://test.com", credentials.getRegionalCredentialVerificationUrlOverride());
    assertEquals("audience", credentials.getAudience());
    assertEquals("subjectTokenType", credentials.getSubjectTokenType());
    assertEquals(credentials.getTokenUrl(), STS_URL);
    assertEquals(credentials.getTokenInfoUrl(), "tokenInfoUrl");
    assertEquals(
        credentials.getServiceAccountImpersonationUrl(), SERVICE_ACCOUNT_IMPERSONATION_URL);
    assertEquals(credentials.getCredentialSource(), AWS_CREDENTIAL_SOURCE);
    assertEquals(credentials.getQuotaProjectId(), "quotaProjectId");
    assertEquals(credentials.getClientId(), "clientId");
    assertEquals(credentials.getClientSecret(), "clientSecret");
    assertEquals(credentials.getScopes(), scopes);
    assertEquals(credentials.getEnvironmentProvider(), SystemEnvironmentProvider.getInstance());
  }

  @Test
  public void builder_defaultRegionalCredentialVerificationUrlOverride() throws IOException {
    List<String> scopes = Arrays.asList("scope1", "scope2");

    AwsSecurityCredentialsSupplier supplier =
        new TestAwsSecurityCredentialsSupplier("region", null, null);

    AwsCredentials credentials =
        AwsCredentials.newBuilder()
            .setAwsSecurityCredentialsSupplier(supplier)
            .setHttpTransportFactory(OAuth2Utils.HTTP_TRANSPORT_FACTORY)
            .setAudience("audience")
            .setSubjectTokenType("subjectTokenType")
            .setTokenUrl(STS_URL)
            .setTokenInfoUrl("tokenInfoUrl")
            .setServiceAccountImpersonationUrl(SERVICE_ACCOUNT_IMPERSONATION_URL)
            .setQuotaProjectId("quotaProjectId")
            .setClientId("clientId")
            .setClientSecret("clientSecret")
            .setScopes(scopes)
            .build();

    assertNull(credentials.getRegionalCredentialVerificationUrlOverride());
    assertEquals(
        DEFAULT_REGIONAL_CREDENTIAL_VERIFICATION_URL,
        credentials.getRegionalCredentialVerificationUrl());
  }

  @Test
  public void builder_supplierAndCredSourceThrows() throws IOException {
    List<String> scopes = Arrays.asList("scope1", "scope2");

    AwsSecurityCredentialsSupplier supplier =
        new TestAwsSecurityCredentialsSupplier("region", null, null);

    try {
      AwsCredentials credentials =
          AwsCredentials.newBuilder()
              .setAwsSecurityCredentialsSupplier(supplier)
              .setHttpTransportFactory(OAuth2Utils.HTTP_TRANSPORT_FACTORY)
              .setAudience("audience")
              .setSubjectTokenType("subjectTokenType")
              .setTokenUrl(STS_URL)
              .setTokenInfoUrl("tokenInfoUrl")
              .setCredentialSource(AWS_CREDENTIAL_SOURCE)
              .setServiceAccountImpersonationUrl(SERVICE_ACCOUNT_IMPERSONATION_URL)
              .setQuotaProjectId("quotaProjectId")
              .setClientId("clientId")
              .setClientSecret("clientSecret")
              .setScopes(scopes)
              .build();
      fail("Should not be able to continue without exception.");
    } catch (IllegalArgumentException exception) {
      assertEquals(
          "AwsCredentials cannot have both an awsSecurityCredentialsSupplier and a credentialSource.",
          exception.getMessage());
    }
  }

  @Test
<<<<<<< HEAD
  public void builder_noSupplieOrCredSourceThrows() throws IOException {
=======
  public void shouldUseMetadataServer_noEnvironmentVars() {
    MockExternalAccountCredentialsTransportFactory transportFactory =
        new MockExternalAccountCredentialsTransportFactory();
    AwsCredentials awsCredential =
        (AwsCredentials)
            AwsCredentials.newBuilder(AWS_CREDENTIAL)
                .setHttpTransportFactory(transportFactory)
                .setCredentialSource(buildAwsImdsv2CredentialSource(transportFactory))
                .build();
    assertTrue(awsCredential.shouldUseMetadataServer());
  }

  @Test
  public void builder_allFields() throws IOException {
    List<String> scopes = Arrays.asList("scope1", "scope2");

    AwsCredentials credentials =
        (AwsCredentials)
            AwsCredentials.newBuilder()
                .setHttpTransportFactory(OAuth2Utils.HTTP_TRANSPORT_FACTORY)
                .setAudience("audience")
                .setSubjectTokenType("subjectTokenType")
                .setTokenUrl(STS_URL)
                .setTokenInfoUrl("tokenInfoUrl")
                .setCredentialSource(AWS_CREDENTIAL_SOURCE)
                .setTokenInfoUrl("tokenInfoUrl")
                .setServiceAccountImpersonationUrl(SERVICE_ACCOUNT_IMPERSONATION_URL)
                .setQuotaProjectId("quotaProjectId")
                .setClientId("clientId")
                .setClientSecret("clientSecret")
                .setScopes(scopes)
                .setUniverseDomain("universeDomain")
                .build();

    assertEquals("audience", credentials.getAudience());
    assertEquals("subjectTokenType", credentials.getSubjectTokenType());
    assertEquals(STS_URL, credentials.getTokenUrl());
    assertEquals("tokenInfoUrl", credentials.getTokenInfoUrl());
    assertEquals(
        SERVICE_ACCOUNT_IMPERSONATION_URL, credentials.getServiceAccountImpersonationUrl());
    assertEquals(AWS_CREDENTIAL_SOURCE, credentials.getCredentialSource());
    assertEquals("quotaProjectId", credentials.getQuotaProjectId());
    assertEquals("clientId", credentials.getClientId());
    assertEquals("clientSecret", credentials.getClientSecret());
    assertEquals(scopes, credentials.getScopes());
    assertEquals(SystemEnvironmentProvider.getInstance(), credentials.getEnvironmentProvider());
    assertEquals("universeDomain", credentials.getUniverseDomain());
  }

  @Test
  public void builder_missingUniverseDomain_defaults() throws IOException {
>>>>>>> 17ef7074
    List<String> scopes = Arrays.asList("scope1", "scope2");

    Supplier<AwsSecurityCredentials> testSupplier = () -> null;

<<<<<<< HEAD
    try {
      AwsCredentials credentials =
          AwsCredentials.newBuilder()
              .setHttpTransportFactory(OAuth2Utils.HTTP_TRANSPORT_FACTORY)
              .setAudience("audience")
              .setSubjectTokenType("subjectTokenType")
              .setTokenUrl(STS_URL)
              .setTokenInfoUrl("tokenInfoUrl")
              .setTokenInfoUrl("tokenInfoUrl")
              .setServiceAccountImpersonationUrl(SERVICE_ACCOUNT_IMPERSONATION_URL)
              .setQuotaProjectId("quotaProjectId")
              .setClientId("clientId")
              .setClientSecret("clientSecret")
              .setScopes(scopes)
              .build();
      fail("Should not be able to continue without exception.");
    } catch (IllegalArgumentException exception) {
      assertEquals(
          "An awsSecurityCredentialsSupplier or a credentialSource must be provided.",
          exception.getMessage());
    }
=======
    assertEquals("audience", credentials.getAudience());
    assertEquals("subjectTokenType", credentials.getSubjectTokenType());
    assertEquals(STS_URL, credentials.getTokenUrl());
    assertEquals("tokenInfoUrl", credentials.getTokenInfoUrl());
    assertEquals(
        SERVICE_ACCOUNT_IMPERSONATION_URL, credentials.getServiceAccountImpersonationUrl());
    assertEquals(AWS_CREDENTIAL_SOURCE, credentials.getCredentialSource());
    assertEquals("quotaProjectId", credentials.getQuotaProjectId());
    assertEquals("clientId", credentials.getClientId());
    assertEquals("clientSecret", credentials.getClientSecret());
    assertEquals(scopes, credentials.getScopes());
    assertEquals(SystemEnvironmentProvider.getInstance(), credentials.getEnvironmentProvider());
    assertEquals(GOOGLE_DEFAULT_UNIVERSE, credentials.getUniverseDomain());
  }

  @Test
  public void newBuilder_allFields() throws IOException {
    List<String> scopes = Arrays.asList("scope1", "scope2");

    AwsCredentials credentials =
        (AwsCredentials)
            AwsCredentials.newBuilder()
                .setHttpTransportFactory(OAuth2Utils.HTTP_TRANSPORT_FACTORY)
                .setAudience("audience")
                .setSubjectTokenType("subjectTokenType")
                .setTokenUrl(STS_URL)
                .setTokenInfoUrl("tokenInfoUrl")
                .setCredentialSource(AWS_CREDENTIAL_SOURCE)
                .setTokenInfoUrl("tokenInfoUrl")
                .setServiceAccountImpersonationUrl(SERVICE_ACCOUNT_IMPERSONATION_URL)
                .setQuotaProjectId("quotaProjectId")
                .setClientId("clientId")
                .setClientSecret("clientSecret")
                .setScopes(scopes)
                .setUniverseDomain("universeDomain")
                .build();

    AwsCredentials newBuilderCreds = AwsCredentials.newBuilder(credentials).build();
    assertEquals(credentials.getAudience(), newBuilderCreds.getAudience());
    assertEquals(credentials.getSubjectTokenType(), newBuilderCreds.getSubjectTokenType());
    assertEquals(credentials.getTokenUrl(), newBuilderCreds.getTokenUrl());
    assertEquals(credentials.getTokenInfoUrl(), newBuilderCreds.getTokenInfoUrl());
    assertEquals(
        credentials.getServiceAccountImpersonationUrl(),
        newBuilderCreds.getServiceAccountImpersonationUrl());
    assertEquals(credentials.getCredentialSource(), newBuilderCreds.getCredentialSource());
    assertEquals(credentials.getQuotaProjectId(), newBuilderCreds.getQuotaProjectId());
    assertEquals(credentials.getClientId(), newBuilderCreds.getClientId());
    assertEquals(credentials.getClientSecret(), newBuilderCreds.getClientSecret());
    assertEquals(credentials.getScopes(), newBuilderCreds.getScopes());
    assertEquals(credentials.getEnvironmentProvider(), newBuilderCreds.getEnvironmentProvider());
    assertEquals(credentials.getUniverseDomain(), newBuilderCreds.getUniverseDomain());
  }

  @Test
  public void newBuilder_noUniverseDomain_defaults() throws IOException {
    List<String> scopes = Arrays.asList("scope1", "scope2");

    AwsCredentials credentials =
        (AwsCredentials)
            AwsCredentials.newBuilder()
                .setHttpTransportFactory(OAuth2Utils.HTTP_TRANSPORT_FACTORY)
                .setAudience("audience")
                .setSubjectTokenType("subjectTokenType")
                .setTokenUrl(STS_URL)
                .setTokenInfoUrl("tokenInfoUrl")
                .setCredentialSource(AWS_CREDENTIAL_SOURCE)
                .setTokenInfoUrl("tokenInfoUrl")
                .setServiceAccountImpersonationUrl(SERVICE_ACCOUNT_IMPERSONATION_URL)
                .setQuotaProjectId("quotaProjectId")
                .setClientId("clientId")
                .setClientSecret("clientSecret")
                .setScopes(scopes)
                .build();

    AwsCredentials newBuilderCreds = AwsCredentials.newBuilder(credentials).build();
    assertEquals(credentials.getAudience(), newBuilderCreds.getAudience());
    assertEquals(credentials.getSubjectTokenType(), newBuilderCreds.getSubjectTokenType());
    assertEquals(credentials.getTokenUrl(), newBuilderCreds.getTokenUrl());
    assertEquals(credentials.getTokenInfoUrl(), newBuilderCreds.getTokenInfoUrl());
    assertEquals(
        credentials.getServiceAccountImpersonationUrl(),
        newBuilderCreds.getServiceAccountImpersonationUrl());
    assertEquals(credentials.getCredentialSource(), newBuilderCreds.getCredentialSource());
    assertEquals(credentials.getQuotaProjectId(), newBuilderCreds.getQuotaProjectId());
    assertEquals(credentials.getClientId(), newBuilderCreds.getClientId());
    assertEquals(credentials.getClientSecret(), newBuilderCreds.getClientSecret());
    assertEquals(credentials.getScopes(), newBuilderCreds.getScopes());
    assertEquals(credentials.getEnvironmentProvider(), newBuilderCreds.getEnvironmentProvider());
    assertEquals(GOOGLE_DEFAULT_UNIVERSE, newBuilderCreds.getUniverseDomain());
>>>>>>> 17ef7074
  }

  @Test
  public void serialize() throws IOException, ClassNotFoundException {
    List<String> scopes = Arrays.asList("scope1", "scope2");

    AwsCredentials testCredentials =
        AwsCredentials.newBuilder()
            .setHttpTransportFactory(OAuth2Utils.HTTP_TRANSPORT_FACTORY)
            .setAudience("audience")
            .setSubjectTokenType("subjectTokenType")
            .setTokenUrl(STS_URL)
            .setTokenInfoUrl("tokenInfoUrl")
            .setCredentialSource(AWS_CREDENTIAL_SOURCE)
            .setTokenInfoUrl("tokenInfoUrl")
            .setServiceAccountImpersonationUrl(SERVICE_ACCOUNT_IMPERSONATION_URL)
            .setQuotaProjectId("quotaProjectId")
            .setClientId("clientId")
            .setClientSecret("clientSecret")
            .setUniverseDomain("universeDomain")
            .setScopes(scopes)
            .build();

    AwsCredentials deserializedCredentials = serializeAndDeserialize(testCredentials);
    assertEquals(testCredentials, deserializedCredentials);
    assertEquals(testCredentials.hashCode(), deserializedCredentials.hashCode());
    assertEquals(testCredentials.toString(), deserializedCredentials.toString());
    assertSame(deserializedCredentials.clock, Clock.SYSTEM);
  }

  private static void ValidateRequest(
      MockLowLevelHttpRequest request, String expectedUrl, Map<String, String> expectedHeaders) {
    assertEquals(expectedUrl, request.getUrl());
    Map<String, List<String>> actualHeaders = request.getHeaders();

    for (Map.Entry<String, String> expectedHeader : expectedHeaders.entrySet()) {
      assertTrue(actualHeaders.containsKey(expectedHeader.getKey()));
      List<String> actualValues = actualHeaders.get(expectedHeader.getKey());
      assertEquals(1, actualValues.size());
      assertEquals(expectedHeader.getValue(), actualValues.get(0));
    }
  }

  private static Map<String, Object> buildAwsCredentialSourceMap(
      MockExternalAccountCredentialsTransportFactory transportFactory) {
    Map<String, Object> credentialSourceMap = new HashMap<>();
    credentialSourceMap.put("environment_id", "aws1");
    credentialSourceMap.put("region_url", transportFactory.transport.getAwsRegionUrl());
    credentialSourceMap.put("url", transportFactory.transport.getAwsCredentialsUrl());
    credentialSourceMap.put("regional_cred_verification_url", GET_CALLER_IDENTITY_URL);
    return credentialSourceMap;
  }

  private static AwsCredentialSource buildAwsCredentialSource(
      MockExternalAccountCredentialsTransportFactory transportFactory) {
    return new AwsCredentialSource(buildAwsCredentialSourceMap(transportFactory));
  }

  static AwsCredentialSource buildAwsImdsv2CredentialSource(
      MockExternalAccountCredentialsTransportFactory transportFactory) {
    Map<String, Object> credentialSourceMap = buildAwsCredentialSourceMap(transportFactory);
    credentialSourceMap.put(
        "imdsv2_session_token_url", transportFactory.transport.getAwsImdsv2SessionTokenUrl());
    return new AwsCredentialSource(credentialSourceMap);
  }

  private static Map<String, Object> buildAwsIpv6CredentialSourceMap() {
    String regionUrl = "http://[fd00:ec2::254]/region";
    String url = "http://[fd00:ec2::254]";
    String imdsv2SessionTokenUrl = "http://[fd00:ec2::254]/imdsv2";
    Map<String, Object> credentialSourceMap = new HashMap<>();
    credentialSourceMap.put("environment_id", "aws1");
    credentialSourceMap.put("region_url", regionUrl);
    credentialSourceMap.put("url", url);
    credentialSourceMap.put("imdsv2_session_token_url", imdsv2SessionTokenUrl);
    credentialSourceMap.put("regional_cred_verification_url", GET_CALLER_IDENTITY_URL);

    return credentialSourceMap;
  }

  static InputStream writeAwsCredentialsStream(String stsUrl, String regionUrl, String metadataUrl)
      throws IOException {
    GenericJson json = new GenericJson();
    json.put("audience", "audience");
    json.put("subject_token_type", "subjectTokenType");
    json.put("token_url", stsUrl);
    json.put("token_info_url", "tokenInfoUrl");
    json.put("type", ExternalAccountCredentials.EXTERNAL_ACCOUNT_FILE_TYPE);

    GenericJson credentialSource = new GenericJson();
    credentialSource.put("environment_id", "aws1");
    credentialSource.put("region_url", regionUrl);
    credentialSource.put("url", metadataUrl);
    credentialSource.put("regional_cred_verification_url", GET_CALLER_IDENTITY_URL);
    json.put("credential_source", credentialSource);

    return TestUtils.jsonToInputStream(json);
  }

  class TestAwsSecurityCredentialsSupplier implements AwsSecurityCredentialsSupplier {

    private String region;
    private AwsSecurityCredentials credentials;
    private IOException credentialException;

    TestAwsSecurityCredentialsSupplier(
        String region, AwsSecurityCredentials credentials, IOException credentialException) {
      this.region = region;
      this.credentials = credentials;
      this.credentialException = credentialException;
    }

    @Override
    public String getRegion() throws IOException {
      return this.region;
    }

    @Override
    public AwsSecurityCredentials getCredentials() throws IOException {
      if (this.credentialException != null) {
        throw this.credentialException;
      }
      return this.credentials;
    }
  }
}<|MERGE_RESOLUTION|>--- conflicted
+++ resolved
@@ -993,7 +993,43 @@
   }
 
   @Test
-  public void builder() throws IOException {
+  public void builder_allFields() throws IOException {
+    List<String> scopes = Arrays.asList("scope1", "scope2");
+
+    AwsCredentials credentials =
+            AwsCredentials.newBuilder()
+                .setHttpTransportFactory(OAuth2Utils.HTTP_TRANSPORT_FACTORY)
+                .setAudience("audience")
+                .setSubjectTokenType("subjectTokenType")
+                .setTokenUrl(STS_URL)
+                .setTokenInfoUrl("tokenInfoUrl")
+                .setCredentialSource(AWS_CREDENTIAL_SOURCE)
+                .setTokenInfoUrl("tokenInfoUrl")
+                .setServiceAccountImpersonationUrl(SERVICE_ACCOUNT_IMPERSONATION_URL)
+                .setQuotaProjectId("quotaProjectId")
+                .setClientId("clientId")
+                .setClientSecret("clientSecret")
+                .setScopes(scopes)
+                .setUniverseDomain("universeDomain")
+                .build();
+
+    assertEquals("audience", credentials.getAudience());
+    assertEquals("subjectTokenType", credentials.getSubjectTokenType());
+    assertEquals(STS_URL, credentials.getTokenUrl());
+    assertEquals("tokenInfoUrl", credentials.getTokenInfoUrl());
+    assertEquals(
+        SERVICE_ACCOUNT_IMPERSONATION_URL, credentials.getServiceAccountImpersonationUrl());
+    assertEquals(AWS_CREDENTIAL_SOURCE, credentials.getCredentialSource());
+    assertEquals("quotaProjectId", credentials.getQuotaProjectId());
+    assertEquals("clientId", credentials.getClientId());
+    assertEquals("clientSecret", credentials.getClientSecret());
+    assertEquals(scopes, credentials.getScopes());
+    assertEquals(SystemEnvironmentProvider.getInstance(), credentials.getEnvironmentProvider());
+    assertEquals("universeDomain", credentials.getUniverseDomain());
+  }
+
+  @Test
+  public void builder_missingUniverseDomain_defaults() throws IOException {
     List<String> scopes = Arrays.asList("scope1", "scope2");
 
     AwsCredentials credentials =
@@ -1016,16 +1052,92 @@
     assertEquals("https://test.com", credentials.getRegionalCredentialVerificationUrlOverride());
     assertEquals("audience", credentials.getAudience());
     assertEquals("subjectTokenType", credentials.getSubjectTokenType());
-    assertEquals(credentials.getTokenUrl(), STS_URL);
-    assertEquals(credentials.getTokenInfoUrl(), "tokenInfoUrl");
+    assertEquals(STS_URL, credentials.getTokenUrl());
+    assertEquals("tokenInfoUrl", credentials.getTokenInfoUrl());
     assertEquals(
-        credentials.getServiceAccountImpersonationUrl(), SERVICE_ACCOUNT_IMPERSONATION_URL);
-    assertEquals(credentials.getCredentialSource(), AWS_CREDENTIAL_SOURCE);
-    assertEquals(credentials.getQuotaProjectId(), "quotaProjectId");
-    assertEquals(credentials.getClientId(), "clientId");
-    assertEquals(credentials.getClientSecret(), "clientSecret");
-    assertEquals(credentials.getScopes(), scopes);
-    assertEquals(credentials.getEnvironmentProvider(), SystemEnvironmentProvider.getInstance());
+        SERVICE_ACCOUNT_IMPERSONATION_URL, credentials.getServiceAccountImpersonationUrl());
+    assertEquals(AWS_CREDENTIAL_SOURCE, credentials.getCredentialSource());
+    assertEquals("quotaProjectId", credentials.getQuotaProjectId());
+    assertEquals("clientId", credentials.getClientId());
+    assertEquals("clientSecret", credentials.getClientSecret());
+    assertEquals(scopes, credentials.getScopes());
+    assertEquals(SystemEnvironmentProvider.getInstance(), credentials.getEnvironmentProvider());
+    assertEquals(GOOGLE_DEFAULT_UNIVERSE, credentials.getUniverseDomain());
+  }
+
+  @Test
+  public void newBuilder_allFields() throws IOException {
+    List<String> scopes = Arrays.asList("scope1", "scope2");
+
+    AwsCredentials credentials =
+            AwsCredentials.newBuilder()
+                .setHttpTransportFactory(OAuth2Utils.HTTP_TRANSPORT_FACTORY)
+                .setAudience("audience")
+                .setSubjectTokenType("subjectTokenType")
+                .setTokenUrl(STS_URL)
+                .setTokenInfoUrl("tokenInfoUrl")
+                .setCredentialSource(AWS_CREDENTIAL_SOURCE)
+                .setTokenInfoUrl("tokenInfoUrl")
+                .setServiceAccountImpersonationUrl(SERVICE_ACCOUNT_IMPERSONATION_URL)
+                .setQuotaProjectId("quotaProjectId")
+                .setClientId("clientId")
+                .setClientSecret("clientSecret")
+                .setScopes(scopes)
+                .setUniverseDomain("universeDomain")
+                .build();
+
+    AwsCredentials newBuilderCreds = AwsCredentials.newBuilder(credentials).build();
+    assertEquals(credentials.getAudience(), newBuilderCreds.getAudience());
+    assertEquals(credentials.getSubjectTokenType(), newBuilderCreds.getSubjectTokenType());
+    assertEquals(credentials.getTokenUrl(), newBuilderCreds.getTokenUrl());
+    assertEquals(credentials.getTokenInfoUrl(), newBuilderCreds.getTokenInfoUrl());
+    assertEquals(
+        credentials.getServiceAccountImpersonationUrl(),
+        newBuilderCreds.getServiceAccountImpersonationUrl());
+    assertEquals(credentials.getCredentialSource(), newBuilderCreds.getCredentialSource());
+    assertEquals(credentials.getQuotaProjectId(), newBuilderCreds.getQuotaProjectId());
+    assertEquals(credentials.getClientId(), newBuilderCreds.getClientId());
+    assertEquals(credentials.getClientSecret(), newBuilderCreds.getClientSecret());
+    assertEquals(credentials.getScopes(), newBuilderCreds.getScopes());
+    assertEquals(credentials.getEnvironmentProvider(), newBuilderCreds.getEnvironmentProvider());
+    assertEquals(credentials.getUniverseDomain(), newBuilderCreds.getUniverseDomain());
+  }
+
+  @Test
+  public void newBuilder_noUniverseDomain_defaults() throws IOException {
+    List<String> scopes = Arrays.asList("scope1", "scope2");
+
+    AwsCredentials credentials =
+            AwsCredentials.newBuilder()
+                .setHttpTransportFactory(OAuth2Utils.HTTP_TRANSPORT_FACTORY)
+                .setAudience("audience")
+                .setSubjectTokenType("subjectTokenType")
+                .setTokenUrl(STS_URL)
+                .setTokenInfoUrl("tokenInfoUrl")
+                .setCredentialSource(AWS_CREDENTIAL_SOURCE)
+                .setTokenInfoUrl("tokenInfoUrl")
+                .setServiceAccountImpersonationUrl(SERVICE_ACCOUNT_IMPERSONATION_URL)
+                .setQuotaProjectId("quotaProjectId")
+                .setClientId("clientId")
+                .setClientSecret("clientSecret")
+                .setScopes(scopes)
+                .build();
+
+    AwsCredentials newBuilderCreds = AwsCredentials.newBuilder(credentials).build();
+    assertEquals(credentials.getAudience(), newBuilderCreds.getAudience());
+    assertEquals(credentials.getSubjectTokenType(), newBuilderCreds.getSubjectTokenType());
+    assertEquals(credentials.getTokenUrl(), newBuilderCreds.getTokenUrl());
+    assertEquals(credentials.getTokenInfoUrl(), newBuilderCreds.getTokenInfoUrl());
+    assertEquals(
+        credentials.getServiceAccountImpersonationUrl(),
+        newBuilderCreds.getServiceAccountImpersonationUrl());
+    assertEquals(credentials.getCredentialSource(), newBuilderCreds.getCredentialSource());
+    assertEquals(credentials.getQuotaProjectId(), newBuilderCreds.getQuotaProjectId());
+    assertEquals(credentials.getClientId(), newBuilderCreds.getClientId());
+    assertEquals(credentials.getClientSecret(), newBuilderCreds.getClientSecret());
+    assertEquals(credentials.getScopes(), newBuilderCreds.getScopes());
+    assertEquals(credentials.getEnvironmentProvider(), newBuilderCreds.getEnvironmentProvider());
+    assertEquals(GOOGLE_DEFAULT_UNIVERSE, newBuilderCreds.getUniverseDomain());
   }
 
   @Test
@@ -1088,66 +1200,11 @@
   }
 
   @Test
-<<<<<<< HEAD
   public void builder_noSupplieOrCredSourceThrows() throws IOException {
-=======
-  public void shouldUseMetadataServer_noEnvironmentVars() {
-    MockExternalAccountCredentialsTransportFactory transportFactory =
-        new MockExternalAccountCredentialsTransportFactory();
-    AwsCredentials awsCredential =
-        (AwsCredentials)
-            AwsCredentials.newBuilder(AWS_CREDENTIAL)
-                .setHttpTransportFactory(transportFactory)
-                .setCredentialSource(buildAwsImdsv2CredentialSource(transportFactory))
-                .build();
-    assertTrue(awsCredential.shouldUseMetadataServer());
-  }
-
-  @Test
-  public void builder_allFields() throws IOException {
     List<String> scopes = Arrays.asList("scope1", "scope2");
 
-    AwsCredentials credentials =
-        (AwsCredentials)
-            AwsCredentials.newBuilder()
-                .setHttpTransportFactory(OAuth2Utils.HTTP_TRANSPORT_FACTORY)
-                .setAudience("audience")
-                .setSubjectTokenType("subjectTokenType")
-                .setTokenUrl(STS_URL)
-                .setTokenInfoUrl("tokenInfoUrl")
-                .setCredentialSource(AWS_CREDENTIAL_SOURCE)
-                .setTokenInfoUrl("tokenInfoUrl")
-                .setServiceAccountImpersonationUrl(SERVICE_ACCOUNT_IMPERSONATION_URL)
-                .setQuotaProjectId("quotaProjectId")
-                .setClientId("clientId")
-                .setClientSecret("clientSecret")
-                .setScopes(scopes)
-                .setUniverseDomain("universeDomain")
-                .build();
-
-    assertEquals("audience", credentials.getAudience());
-    assertEquals("subjectTokenType", credentials.getSubjectTokenType());
-    assertEquals(STS_URL, credentials.getTokenUrl());
-    assertEquals("tokenInfoUrl", credentials.getTokenInfoUrl());
-    assertEquals(
-        SERVICE_ACCOUNT_IMPERSONATION_URL, credentials.getServiceAccountImpersonationUrl());
-    assertEquals(AWS_CREDENTIAL_SOURCE, credentials.getCredentialSource());
-    assertEquals("quotaProjectId", credentials.getQuotaProjectId());
-    assertEquals("clientId", credentials.getClientId());
-    assertEquals("clientSecret", credentials.getClientSecret());
-    assertEquals(scopes, credentials.getScopes());
-    assertEquals(SystemEnvironmentProvider.getInstance(), credentials.getEnvironmentProvider());
-    assertEquals("universeDomain", credentials.getUniverseDomain());
-  }
-
-  @Test
-  public void builder_missingUniverseDomain_defaults() throws IOException {
->>>>>>> 17ef7074
-    List<String> scopes = Arrays.asList("scope1", "scope2");
-
     Supplier<AwsSecurityCredentials> testSupplier = () -> null;
 
-<<<<<<< HEAD
     try {
       AwsCredentials credentials =
           AwsCredentials.newBuilder()
@@ -1169,98 +1226,6 @@
           "An awsSecurityCredentialsSupplier or a credentialSource must be provided.",
           exception.getMessage());
     }
-=======
-    assertEquals("audience", credentials.getAudience());
-    assertEquals("subjectTokenType", credentials.getSubjectTokenType());
-    assertEquals(STS_URL, credentials.getTokenUrl());
-    assertEquals("tokenInfoUrl", credentials.getTokenInfoUrl());
-    assertEquals(
-        SERVICE_ACCOUNT_IMPERSONATION_URL, credentials.getServiceAccountImpersonationUrl());
-    assertEquals(AWS_CREDENTIAL_SOURCE, credentials.getCredentialSource());
-    assertEquals("quotaProjectId", credentials.getQuotaProjectId());
-    assertEquals("clientId", credentials.getClientId());
-    assertEquals("clientSecret", credentials.getClientSecret());
-    assertEquals(scopes, credentials.getScopes());
-    assertEquals(SystemEnvironmentProvider.getInstance(), credentials.getEnvironmentProvider());
-    assertEquals(GOOGLE_DEFAULT_UNIVERSE, credentials.getUniverseDomain());
-  }
-
-  @Test
-  public void newBuilder_allFields() throws IOException {
-    List<String> scopes = Arrays.asList("scope1", "scope2");
-
-    AwsCredentials credentials =
-        (AwsCredentials)
-            AwsCredentials.newBuilder()
-                .setHttpTransportFactory(OAuth2Utils.HTTP_TRANSPORT_FACTORY)
-                .setAudience("audience")
-                .setSubjectTokenType("subjectTokenType")
-                .setTokenUrl(STS_URL)
-                .setTokenInfoUrl("tokenInfoUrl")
-                .setCredentialSource(AWS_CREDENTIAL_SOURCE)
-                .setTokenInfoUrl("tokenInfoUrl")
-                .setServiceAccountImpersonationUrl(SERVICE_ACCOUNT_IMPERSONATION_URL)
-                .setQuotaProjectId("quotaProjectId")
-                .setClientId("clientId")
-                .setClientSecret("clientSecret")
-                .setScopes(scopes)
-                .setUniverseDomain("universeDomain")
-                .build();
-
-    AwsCredentials newBuilderCreds = AwsCredentials.newBuilder(credentials).build();
-    assertEquals(credentials.getAudience(), newBuilderCreds.getAudience());
-    assertEquals(credentials.getSubjectTokenType(), newBuilderCreds.getSubjectTokenType());
-    assertEquals(credentials.getTokenUrl(), newBuilderCreds.getTokenUrl());
-    assertEquals(credentials.getTokenInfoUrl(), newBuilderCreds.getTokenInfoUrl());
-    assertEquals(
-        credentials.getServiceAccountImpersonationUrl(),
-        newBuilderCreds.getServiceAccountImpersonationUrl());
-    assertEquals(credentials.getCredentialSource(), newBuilderCreds.getCredentialSource());
-    assertEquals(credentials.getQuotaProjectId(), newBuilderCreds.getQuotaProjectId());
-    assertEquals(credentials.getClientId(), newBuilderCreds.getClientId());
-    assertEquals(credentials.getClientSecret(), newBuilderCreds.getClientSecret());
-    assertEquals(credentials.getScopes(), newBuilderCreds.getScopes());
-    assertEquals(credentials.getEnvironmentProvider(), newBuilderCreds.getEnvironmentProvider());
-    assertEquals(credentials.getUniverseDomain(), newBuilderCreds.getUniverseDomain());
-  }
-
-  @Test
-  public void newBuilder_noUniverseDomain_defaults() throws IOException {
-    List<String> scopes = Arrays.asList("scope1", "scope2");
-
-    AwsCredentials credentials =
-        (AwsCredentials)
-            AwsCredentials.newBuilder()
-                .setHttpTransportFactory(OAuth2Utils.HTTP_TRANSPORT_FACTORY)
-                .setAudience("audience")
-                .setSubjectTokenType("subjectTokenType")
-                .setTokenUrl(STS_URL)
-                .setTokenInfoUrl("tokenInfoUrl")
-                .setCredentialSource(AWS_CREDENTIAL_SOURCE)
-                .setTokenInfoUrl("tokenInfoUrl")
-                .setServiceAccountImpersonationUrl(SERVICE_ACCOUNT_IMPERSONATION_URL)
-                .setQuotaProjectId("quotaProjectId")
-                .setClientId("clientId")
-                .setClientSecret("clientSecret")
-                .setScopes(scopes)
-                .build();
-
-    AwsCredentials newBuilderCreds = AwsCredentials.newBuilder(credentials).build();
-    assertEquals(credentials.getAudience(), newBuilderCreds.getAudience());
-    assertEquals(credentials.getSubjectTokenType(), newBuilderCreds.getSubjectTokenType());
-    assertEquals(credentials.getTokenUrl(), newBuilderCreds.getTokenUrl());
-    assertEquals(credentials.getTokenInfoUrl(), newBuilderCreds.getTokenInfoUrl());
-    assertEquals(
-        credentials.getServiceAccountImpersonationUrl(),
-        newBuilderCreds.getServiceAccountImpersonationUrl());
-    assertEquals(credentials.getCredentialSource(), newBuilderCreds.getCredentialSource());
-    assertEquals(credentials.getQuotaProjectId(), newBuilderCreds.getQuotaProjectId());
-    assertEquals(credentials.getClientId(), newBuilderCreds.getClientId());
-    assertEquals(credentials.getClientSecret(), newBuilderCreds.getClientSecret());
-    assertEquals(credentials.getScopes(), newBuilderCreds.getScopes());
-    assertEquals(credentials.getEnvironmentProvider(), newBuilderCreds.getEnvironmentProvider());
-    assertEquals(GOOGLE_DEFAULT_UNIVERSE, newBuilderCreds.getUniverseDomain());
->>>>>>> 17ef7074
   }
 
   @Test
