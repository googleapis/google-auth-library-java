--- conflicted
+++ resolved
@@ -603,7 +603,6 @@
 
     MockIAMCredentialsServiceTransportFactory transportFactory =
         new MockIAMCredentialsServiceTransportFactory();
-<<<<<<< HEAD
     transportFactory
         .getTransport()
         .setTargetPrincipal(ImpersonatedCredentialsTest.IMPERSONATED_CLIENT_EMAIL);
@@ -614,15 +613,7 @@
     transportFactory
         .getTransport()
         .setAccessTokenEndpoint(ImpersonatedCredentialsTest.IMPERSONATION_URL);
-=======
-    transportFactory.transport.setTargetPrincipal(
-        ImpersonatedCredentialsTest.IMPERSONATED_CLIENT_EMAIL);
-    transportFactory.transport.setAccessToken(ImpersonatedCredentialsTest.ACCESS_TOKEN);
-    transportFactory.transport.setExpireTime(ImpersonatedCredentialsTest.getDefaultExpireTime());
-    transportFactory.transport.setAccessTokenEndpoint(
-        ImpersonatedCredentialsTest.IMPERSONATION_URL);
-    transportFactory.transport.addStatusCodeAndMessage(HttpStatusCodes.STATUS_CODE_OK, "");
->>>>>>> 1cba6e69
+    transportFactory.getTransport().addStatusCodeAndMessage(HttpStatusCodes.STATUS_CODE_OK, "");
 
     InputStream impersonationCredentialsStream =
         ImpersonatedCredentialsTest.writeImpersonationCredentialsStream(
@@ -677,7 +668,6 @@
 
     MockIAMCredentialsServiceTransportFactory transportFactory =
         new MockIAMCredentialsServiceTransportFactory();
-<<<<<<< HEAD
     transportFactory
         .getTransport()
         .setTargetPrincipal(ImpersonatedCredentialsTest.IMPERSONATED_CLIENT_EMAIL);
@@ -688,15 +678,7 @@
     transportFactory
         .getTransport()
         .setAccessTokenEndpoint(ImpersonatedCredentialsTest.IMPERSONATION_URL);
-=======
-    transportFactory.transport.setTargetPrincipal(
-        ImpersonatedCredentialsTest.IMPERSONATED_CLIENT_EMAIL);
-    transportFactory.transport.setAccessToken(ImpersonatedCredentialsTest.ACCESS_TOKEN);
-    transportFactory.transport.setExpireTime(ImpersonatedCredentialsTest.getDefaultExpireTime());
-    transportFactory.transport.setAccessTokenEndpoint(
-        ImpersonatedCredentialsTest.IMPERSONATION_URL);
-    transportFactory.transport.addStatusCodeAndMessage(HttpStatusCodes.STATUS_CODE_OK, "");
->>>>>>> 1cba6e69
+    transportFactory.getTransport().addStatusCodeAndMessage(HttpStatusCodes.STATUS_CODE_OK, "");
 
     InputStream impersonationCredentialsStream =
         ImpersonatedCredentialsTest.writeImpersonationCredentialsStream(
