--- conflicted
+++ resolved
@@ -107,20 +107,12 @@
           + "jb21wdXRlQGRldmVsb3Blci5nc2VydmljZWFjY291bnQuY29tIiwNCiAgImVtYWlsX3ZlcmlmaWVkIjogdHJ1ZSw"
           + "NCiAgImV4cCI6IDE1NjQ1MTk0OTYsDQogICJnb29nbGUiOiB7DQogICAgImNvbXB1dGVfZW5naW5lIjogew0KICA"
           + "gICAgImluc3RhbmNlX2NyZWF0aW9uX3RpbWVzdGFtcCI6IDE1NjMyMzA5MDcsDQogICAgICAiaW5zdGFuY2VfaWQ"
-<<<<<<< HEAD
           + "iOiAiMzQ5Nzk3NDM5MzQ0MTE3OTI0MyIsDQogICAgICAiaW5zdGFuY2VfbmFtZSI6ICJpYW0iLA0KICAgICAgImx"
           + "pY2Vuc2VfaWQiOiBbDQogICAgICAgICIxMDAxMDAwIiwNCiAgICAgICAgIjEwMDEwMDEiLA0KICAgICAgICAiMTA"
           + "wMTAwOCINCiAgICAgIF0sDQogICAgICAicHJvamVjdF9pZCI6ICJmb28tYmFyLTgyMCIsDQogICAgICAicHJvamV"
           + "jdF9udW1iZXIiOiAxMDcxMjg0MTg0NDM2LA0KICAgICAgInpvbmUiOiAidXMtY2VudHJhbDEtYSINCiAgICB9DQo"
           + "gIH0sDQogICJpYXQiOiAxNTY0NTE1ODk2LA0KICAiaXNzIjogImh0dHBzOi8vYWNjb3VudHMuZ29vZ2xlLmNvbSI"
           + "sDQogICJzdWIiOiAiMTEyMTc5MDYyNzIwMzkxMzA1ODg1Ig0KfQ.redacted";
-=======
-          + "iOiAiMzQ5Nzk3NDM5MzQ0MTE3OTI0MyIsDQogICAgICAiaW5zdGFuY2VfbmFtZSI6ICJpYW0iLA0KICAgICAgInB"
-          + "yb2plY3RfaWQiOiAiZm9vLWJhci04MjAiLA0KICAgICAgInByb2plY3RfbnVtYmVyIjogMTA3MTI4NDE4NDQzNiw"
-          + "NCiAgICAgICJ6b25lIjogInVzLWNlbnRyYWwxLWEiDQogICAgfSwNCiAgICAibGljZW5zZSI6IFsNCiAgICAgICA"
-          + "iTElDRU5TRV8xIiwNCiAgICAgICAiTElDRU5TRV8yIg0KICAgIF0NCiAgfSwNCiAgImlhdCI6IDE1NjQ1MTU4OTY"
-          + "sDQogICJpc3MiOiAiaHR0cHM6Ly9hY2NvdW50cy5nb29nbGUuY29tIiwNCiAgInN1YiI6ICIxMTIxNzkwNjI3MjA"
-          + "zOTEzMDU4ODUiDQp9.redacted";
   private static final String ACCESS_TOKEN = "1/MkSJoj1xsli0AccessToken_NKPY2";
   private static final List<String> SCOPES = Arrays.asList("foo", "bar");
   private static final String ACCESS_TOKEN_WITH_SCOPES = "1/MkSJoj1xsli0AccessTokenScoped_NKPY2";
@@ -131,7 +123,6 @@
                 {SCOPES.toString().replaceAll("\\s", ""), ACCESS_TOKEN_WITH_SCOPES},
               })
           .collect(Collectors.toMap(data -> data[0], data -> data[1]));
->>>>>>> 89201558
 
   @Test
   public void buildTokenUrlWithScopes_null_scopes() {
