--- conflicted
+++ resolved
@@ -81,19 +81,7 @@
       "urn:ietf:params:oauth:token-type:access_boundary_intermediary_token";
   static final String GRANT_TYPE_JWT_BEARER = "urn:ietf:params:oauth:grant-type:jwt-bearer";
 
-<<<<<<< HEAD
-  // generateIdToken endpoint is to be formatted with universe domain and client email
-  static final String IAM_ID_TOKEN_ENDPOINT_FORMAT =
-      "https://iamcredentials.%s/v1/projects/-/serviceAccounts/%s:generateIdToken";
-
-  static final String IAM_ACCESS_TOKEN_ENDPOINT_FORMAT =
-      "https://iamcredentials.%s/v1/projects/-/serviceAccounts/%s:generateAccessToken";
-  static final String SIGN_BLOB_ENDPOINT_FORMAT =
-      "https://iamcredentials.%s/v1/projects/-/serviceAccounts/%s:signBlob";
   public static final String TOKEN_EXCHANGE_URL_FORMAT = "https://sts.%s/v1/token";
-
-=======
->>>>>>> b4254fac
   static final URI TOKEN_SERVER_URI = URI.create("https://oauth2.googleapis.com/token");
 
   static final URI TOKEN_REVOKE_URI = URI.create("https://oauth2.googleapis.com/revoke");
