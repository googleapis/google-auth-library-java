--- conflicted
+++ resolved
@@ -54,12 +54,9 @@
 import java.nio.file.Paths;
 import java.util.ArrayList;
 import java.util.Collection;
-<<<<<<< HEAD
 import java.util.function.Supplier;
 import javax.annotation.Nullable;
-=======
 import java.util.Map;
->>>>>>> b2552eb8
 
 /**
  * Url-sourced and file-sourced external account credentials.
@@ -215,85 +212,6 @@
       this.setSubjectTokenSupplier(credentials.subjectTokenSupplier);
     }
 
-    @CanIgnoreReturnValue
-    public Builder setHttpTransportFactory(HttpTransportFactory transportFactory) {
-      super.setHttpTransportFactory(transportFactory);
-      return this;
-    }
-
-    @CanIgnoreReturnValue
-    public Builder setAudience(String audience) {
-      super.setAudience(audience);
-      return this;
-    }
-
-    @CanIgnoreReturnValue
-    public Builder setSubjectTokenType(String subjectTokenType) {
-      super.setSubjectTokenType(subjectTokenType);
-      return this;
-    }
-
-    @CanIgnoreReturnValue
-    public Builder setSubjectTokenType(SubjectTokenTypes subjectTokenType) {
-      super.setSubjectTokenType(subjectTokenType);
-      return this;
-    }
-
-    @CanIgnoreReturnValue
-    public Builder setTokenUrl(String tokenUrl) {
-      super.setTokenUrl(tokenUrl);
-      return this;
-    }
-
-    @CanIgnoreReturnValue
-    public Builder setCredentialSource(IdentityPoolCredentialSource credentialSource) {
-      super.setCredentialSource(credentialSource);
-      return this;
-    }
-
-    @CanIgnoreReturnValue
-    public Builder setServiceAccountImpersonationUrl(String serviceAccountImpersonationUrl) {
-      super.setServiceAccountImpersonationUrl(serviceAccountImpersonationUrl);
-      return this;
-    }
-
-    @CanIgnoreReturnValue
-    public Builder setTokenInfoUrl(String tokenInfoUrl) {
-      super.setTokenInfoUrl(tokenInfoUrl);
-      return this;
-    }
-
-    @CanIgnoreReturnValue
-    public Builder setQuotaProjectId(String quotaProjectId) {
-      super.setQuotaProjectId(quotaProjectId);
-      return this;
-    }
-
-    @CanIgnoreReturnValue
-    public Builder setClientId(String clientId) {
-      super.setClientId(clientId);
-      return this;
-    }
-
-    @CanIgnoreReturnValue
-    public Builder setClientSecret(String clientSecret) {
-      super.setClientSecret(clientSecret);
-      return this;
-    }
-
-    @CanIgnoreReturnValue
-    public Builder setScopes(Collection<String> scopes) {
-      super.setScopes(scopes);
-      return this;
-    }
-
-    @CanIgnoreReturnValue
-    public Builder setWorkforcePoolUserProject(String workforcePoolUserProject) {
-      super.setWorkforcePoolUserProject(workforcePoolUserProject);
-      return this;
-    }
-
-<<<<<<< HEAD
     /**
      * Sets the subject token supplier. The supplier should return a valid subject token string.
      *
@@ -303,20 +221,102 @@
     @CanIgnoreReturnValue
     public Builder setSubjectTokenSupplier(Supplier<String> subjectTokenSupplier) {
       this.subjectTokenSupplier = subjectTokenSupplier;
-=======
+      return this;
+    }
+
+    @CanIgnoreReturnValue
+    public Builder setHttpTransportFactory(HttpTransportFactory transportFactory) {
+      super.setHttpTransportFactory(transportFactory);
+      return this;
+    }
+
+    @CanIgnoreReturnValue
+    public Builder setAudience(String audience) {
+      super.setAudience(audience);
+      return this;
+    }
+
+    @CanIgnoreReturnValue
+    public Builder setSubjectTokenType(String subjectTokenType) {
+      super.setSubjectTokenType(subjectTokenType);
+      return this;
+    }
+
+    @CanIgnoreReturnValue
+    public Builder setSubjectTokenType(SubjectTokenTypes subjectTokenType) {
+      super.setSubjectTokenType(subjectTokenType);
+      return this;
+    }
+
+    @CanIgnoreReturnValue
+    public Builder setTokenUrl(String tokenUrl) {
+      super.setTokenUrl(tokenUrl);
+      return this;
+    }
+
+    @CanIgnoreReturnValue
+    public Builder setCredentialSource(IdentityPoolCredentialSource credentialSource) {
+      super.setCredentialSource(credentialSource);
+      return this;
+    }
+
+    @CanIgnoreReturnValue
+    public Builder setServiceAccountImpersonationUrl(String serviceAccountImpersonationUrl) {
+      super.setServiceAccountImpersonationUrl(serviceAccountImpersonationUrl);
+      return this;
+    }
+
+    @CanIgnoreReturnValue
+    public Builder setTokenInfoUrl(String tokenInfoUrl) {
+      super.setTokenInfoUrl(tokenInfoUrl);
+      return this;
+    }
+
+    @CanIgnoreReturnValue
+    public Builder setQuotaProjectId(String quotaProjectId) {
+      super.setQuotaProjectId(quotaProjectId);
+      return this;
+    }
+
+    @CanIgnoreReturnValue
+    public Builder setClientId(String clientId) {
+      super.setClientId(clientId);
+      return this;
+    }
+
+    @CanIgnoreReturnValue
+    public Builder setClientSecret(String clientSecret) {
+      super.setClientSecret(clientSecret);
+      return this;
+    }
+
+    @CanIgnoreReturnValue
+    public Builder setScopes(Collection<String> scopes) {
+      super.setScopes(scopes);
+      return this;
+    }
+
+    @CanIgnoreReturnValue
+    public Builder setWorkforcePoolUserProject(String workforcePoolUserProject) {
+      super.setWorkforcePoolUserProject(workforcePoolUserProject);
+      return this;
+    }
+
+    @CanIgnoreReturnValue
     public Builder setServiceAccountImpersonationOptions(Map<String, Object> optionsMap) {
       super.setServiceAccountImpersonationOptions(optionsMap);
       return this;
     }
 
+    @CanIgnoreReturnValue
     public Builder setUniverseDomain(String universeDomain) {
       super.setUniverseDomain(universeDomain);
       return this;
     }
 
+    @CanIgnoreReturnValue
     Builder setEnvironmentProvider(EnvironmentProvider environmentProvider) {
       super.setEnvironmentProvider(environmentProvider);
->>>>>>> b2552eb8
       return this;
     }
 
