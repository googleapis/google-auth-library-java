/*
 * Copyright 2021 Google LLC
 *
 * Redistribution and use in source and binary forms, with or without
 * modification, are permitted provided that the following conditions are
 * met:
 *
 *    * Redistributions of source code must retain the above copyright
 * notice, this list of conditions and the following disclaimer.
 *    * Redistributions in binary form must reproduce the above
 * copyright notice, this list of conditions and the following disclaimer
 * in the documentation and/or other materials provided with the
 * distribution.
 *
 *    * Neither the name of Google LLC nor the names of its
 * contributors may be used to endorse or promote products derived from
 * this software without specific prior written permission.
 *
 * THIS SOFTWARE IS PROVIDED BY THE COPYRIGHT HOLDERS AND CONTRIBUTORS
 * "AS IS" AND ANY EXPRESS OR IMPLIED WARRANTIES, INCLUDING, BUT NOT
 * LIMITED TO, THE IMPLIED WARRANTIES OF MERCHANTABILITY AND FITNESS FOR
 * A PARTICULAR PURPOSE ARE DISCLAIMED. IN NO EVENT SHALL THE COPYRIGHT
 * OWNER OR CONTRIBUTORS BE LIABLE FOR ANY DIRECT, INDIRECT, INCIDENTAL,
 * SPECIAL, EXEMPLARY, OR CONSEQUENTIAL DAMAGES (INCLUDING, BUT NOT
 * LIMITED TO, PROCUREMENT OF SUBSTITUTE GOODS OR SERVICES; LOSS OF USE,
 * DATA, OR PROFITS; OR BUSINESS INTERRUPTION) HOWEVER CAUSED AND ON ANY
 * THEORY OF LIABILITY, WHETHER IN CONTRACT, STRICT LIABILITY, OR TORT
 * (INCLUDING NEGLIGENCE OR OTHERWISE) ARISING IN ANY WAY OUT OF THE USE
 * OF THIS SOFTWARE, EVEN IF ADVISED OF THE POSSIBILITY OF SUCH DAMAGE.
 */

package com.google.auth.oauth2;

import static com.google.common.base.Preconditions.checkNotNull;

import com.google.api.client.json.GenericJson;
import com.google.api.client.json.JsonObjectParser;
import com.google.auth.RequestMetadataCallback;
import com.google.auth.http.HttpTransportFactory;
import com.google.auth.oauth2.AwsCredentials.AwsCredentialSource;
import com.google.auth.oauth2.IdentityPoolCredentials.IdentityPoolCredentialSource;
import com.google.auth.oauth2.PluggableAuthCredentials.PluggableAuthCredentialSource;
import com.google.common.base.MoreObjects;
import java.io.IOException;
import java.io.InputStream;
import java.math.BigDecimal;
import java.net.URI;
import java.nio.charset.StandardCharsets;
import java.util.ArrayList;
import java.util.Arrays;
import java.util.Collection;
import java.util.HashMap;
import java.util.List;
import java.util.Locale;
import java.util.Map;
import java.util.concurrent.Executor;
import java.util.regex.Matcher;
import java.util.regex.Pattern;
import javax.annotation.Nullable;

/**
 * Base external account credentials class.
 *
 * <p>Handles initializing external credentials, calls to the Security Token Service, and service
 * account impersonation.
 */
public abstract class ExternalAccountCredentials extends GoogleCredentials
    implements QuotaProjectIdProvider {

  /** Base credential source class. Dictates the retrieval method of the external credential. */
  abstract static class CredentialSource {

    CredentialSource(Map<String, Object> credentialSourceMap) {
      checkNotNull(credentialSourceMap);
    }
  }

  private static final String CLOUD_PLATFORM_SCOPE =
      "https://www.googleapis.com/auth/cloud-platform";

  static final String EXTERNAL_ACCOUNT_FILE_TYPE = "external_account";
  static final String EXECUTABLE_SOURCE_KEY = "executable";

  private final String transportFactoryClassName;
  private final String audience;
  private final String subjectTokenType;
  private final String tokenUrl;
  private final CredentialSource credentialSource;
  private final Collection<String> scopes;
  private final ServiceAccountImpersonationOptions serviceAccountImpersonationOptions;

  @Nullable private final String tokenInfoUrl;
  @Nullable private final String serviceAccountImpersonationUrl;
  @Nullable private final String quotaProjectId;
  @Nullable private final String clientId;
  @Nullable private final String clientSecret;

  // This is used for Workforce Pools. It is passed to the Security Token Service during token
  // exchange in the `options` param and will be embedded in the token by the Security Token
  // Service.
  @Nullable private final String workforcePoolUserProject;

  protected transient HttpTransportFactory transportFactory;

  @Nullable protected final ImpersonatedCredentials impersonatedCredentials;

  // Internal override for impersonated credentials. This is done to keep
  // impersonatedCredentials final.
  @Nullable private ImpersonatedCredentials impersonatedCredentialsOverride;

  private EnvironmentProvider environmentProvider;

  /**
   * Constructor with minimum identifying information and custom HTTP transport. Does not support
   * workforce credentials.
   *
   * @param transportFactory HTTP transport factory, creates the transport used to get access tokens
   * @param audience the Security Token Service audience, which is usually the fully specified
   *     resource name of the workload/workforce pool provider
   * @param subjectTokenType the Security Token Service subject token type based on the OAuth 2.0
   *     token exchange spec. Indicates the type of the security token in the credential file
   * @param tokenUrl the Security Token Service token exchange endpoint
   * @param tokenInfoUrl the endpoint used to retrieve account related information. Required for
   *     gCloud session account identification.
   * @param credentialSource the external credential source
   * @param serviceAccountImpersonationUrl the URL for the service account impersonation request.
   *     This URL is required for some APIs. If this URL is not available, the access token from the
   *     Security Token Service is used directly. May be null.
   * @param quotaProjectId the project used for quota and billing purposes. May be null.
   * @param clientId client ID of the service account from the console. May be null.
   * @param clientSecret client secret of the service account from the console. May be null.
   * @param scopes the scopes to request during the authorization grant. May be null.
   */
  protected ExternalAccountCredentials(
      HttpTransportFactory transportFactory,
      String audience,
      String subjectTokenType,
      String tokenUrl,
      CredentialSource credentialSource,
      @Nullable String tokenInfoUrl,
      @Nullable String serviceAccountImpersonationUrl,
      @Nullable String quotaProjectId,
      @Nullable String clientId,
      @Nullable String clientSecret,
      @Nullable Collection<String> scopes) {
    this(
        transportFactory,
        audience,
        subjectTokenType,
        tokenUrl,
        credentialSource,
        tokenInfoUrl,
        serviceAccountImpersonationUrl,
        quotaProjectId,
        clientId,
        clientSecret,
        scopes,
        /* environmentProvider= */ null);
  }

  /**
   * Constructor with minimum identifying information and custom HTTP transport. Does not support
   * workforce credentials.
   *
   * @param transportFactory HTTP transport factory, creates the transport used to get access tokens
   * @param audience the Security Token Service audience, which is usually the fully specified
   *     resource name of the workload/workforce pool provider
   * @param subjectTokenType the Security Token Service subject token type based on the OAuth 2.0
   *     token exchange spec. Indicates the type of the security token in the credential file
   * @param tokenUrl the Security Token Service token exchange endpoint
   * @param tokenInfoUrl the endpoint used to retrieve account related information. Required for
   *     gCloud session account identification.
   * @param credentialSource the external credential source
   * @param serviceAccountImpersonationUrl the URL for the service account impersonation request.
   *     This URL is required for some APIs. If this URL is not available, the access token from the
   *     Security Token Service is used directly. May be null.
   * @param quotaProjectId the project used for quota and billing purposes. May be null.
   * @param clientId client ID of the service account from the console. May be null.
   * @param clientSecret client secret of the service account from the console. May be null.
   * @param scopes the scopes to request during the authorization grant. May be null.
   * @param environmentProvider the environment provider. May be null. Defaults to {@link
   *     SystemEnvironmentProvider}.
   */
  protected ExternalAccountCredentials(
      HttpTransportFactory transportFactory,
      String audience,
      String subjectTokenType,
      String tokenUrl,
      CredentialSource credentialSource,
      @Nullable String tokenInfoUrl,
      @Nullable String serviceAccountImpersonationUrl,
      @Nullable String quotaProjectId,
      @Nullable String clientId,
      @Nullable String clientSecret,
      @Nullable Collection<String> scopes,
      @Nullable EnvironmentProvider environmentProvider) {
    this.transportFactory =
        MoreObjects.firstNonNull(
            transportFactory,
            getFromServiceLoader(HttpTransportFactory.class, OAuth2Utils.HTTP_TRANSPORT_FACTORY));
    this.transportFactoryClassName = checkNotNull(this.transportFactory.getClass().getName());
    this.audience = checkNotNull(audience);
    this.subjectTokenType = checkNotNull(subjectTokenType);
    this.tokenUrl = checkNotNull(tokenUrl);
    this.credentialSource = checkNotNull(credentialSource);
    this.tokenInfoUrl = tokenInfoUrl;
    this.serviceAccountImpersonationUrl = serviceAccountImpersonationUrl;
    this.quotaProjectId = quotaProjectId;
    this.clientId = clientId;
    this.clientSecret = clientSecret;
    this.scopes =
        (scopes == null || scopes.isEmpty()) ? Arrays.asList(CLOUD_PLATFORM_SCOPE) : scopes;
    this.environmentProvider =
        environmentProvider == null ? SystemEnvironmentProvider.getInstance() : environmentProvider;
    this.workforcePoolUserProject = null;
    this.serviceAccountImpersonationOptions =
        new ServiceAccountImpersonationOptions(new HashMap<String, Object>());

    validateTokenUrl(tokenUrl);
    if (serviceAccountImpersonationUrl != null) {
      validateServiceAccountImpersonationInfoUrl(serviceAccountImpersonationUrl);
    }

    this.impersonatedCredentials = buildImpersonatedCredentials();
  }

  /**
   * Internal constructor with minimum identifying information and custom HTTP transport. See {@link
   * ExternalAccountCredentials.Builder}.
   *
   * @param builder the {@code Builder} object used to construct the credentials.
   */
  protected ExternalAccountCredentials(ExternalAccountCredentials.Builder builder) {
    this.transportFactory =
        MoreObjects.firstNonNull(
            builder.transportFactory,
            getFromServiceLoader(HttpTransportFactory.class, OAuth2Utils.HTTP_TRANSPORT_FACTORY));
    this.transportFactoryClassName = checkNotNull(this.transportFactory.getClass().getName());
    this.audience = checkNotNull(builder.audience);
    this.subjectTokenType = checkNotNull(builder.subjectTokenType);
    this.tokenUrl = checkNotNull(builder.tokenUrl);
    this.credentialSource = checkNotNull(builder.credentialSource);
    this.tokenInfoUrl = builder.tokenInfoUrl;
    this.serviceAccountImpersonationUrl = builder.serviceAccountImpersonationUrl;
    this.quotaProjectId = builder.quotaProjectId;
    this.clientId = builder.clientId;
    this.clientSecret = builder.clientSecret;
    this.scopes =
        (builder.scopes == null || builder.scopes.isEmpty())
            ? Arrays.asList(CLOUD_PLATFORM_SCOPE)
            : builder.scopes;
    this.environmentProvider =
        builder.environmentProvider == null
            ? SystemEnvironmentProvider.getInstance()
            : builder.environmentProvider;
    this.serviceAccountImpersonationOptions =
        builder.serviceAccountImpersonationOptions == null
            ? new ServiceAccountImpersonationOptions(new HashMap<String, Object>())
            : builder.serviceAccountImpersonationOptions;

    this.workforcePoolUserProject = builder.workforcePoolUserProject;
    if (workforcePoolUserProject != null && !isWorkforcePoolConfiguration()) {
      throw new IllegalArgumentException(
          "The workforce_pool_user_project parameter should only be provided for a Workforce Pool configuration.");
    }

    validateTokenUrl(tokenUrl);
    if (serviceAccountImpersonationUrl != null) {
      validateServiceAccountImpersonationInfoUrl(serviceAccountImpersonationUrl);
    }

    this.impersonatedCredentials = buildImpersonatedCredentials();
  }

  ImpersonatedCredentials buildImpersonatedCredentials() {
    if (serviceAccountImpersonationUrl == null) {
      return null;
    }
    // Create a copy of this instance without service account impersonation.
    ExternalAccountCredentials sourceCredentials;
    if (this instanceof AwsCredentials) {
      sourceCredentials =
          AwsCredentials.newBuilder((AwsCredentials) this)
              .setServiceAccountImpersonationUrl(null)
              .build();
    } else if (this instanceof PluggableAuthCredentials) {
      sourceCredentials =
          PluggableAuthCredentials.newBuilder((PluggableAuthCredentials) this)
              .setServiceAccountImpersonationUrl(null)
              .build();
    } else {
      sourceCredentials =
          IdentityPoolCredentials.newBuilder((IdentityPoolCredentials) this)
              .setServiceAccountImpersonationUrl(null)
              .build();
    }

    String targetPrincipal =
        ImpersonatedCredentials.extractTargetPrincipal(serviceAccountImpersonationUrl);
    return ImpersonatedCredentials.newBuilder()
        .setSourceCredentials(sourceCredentials)
        .setHttpTransportFactory(transportFactory)
        .setTargetPrincipal(targetPrincipal)
        .setScopes(new ArrayList<>(scopes))
        .setLifetime(this.serviceAccountImpersonationOptions.lifetime)
        .setIamEndpointOverride(serviceAccountImpersonationUrl)
        .build();
  }

  void overrideImpersonatedCredentials(ImpersonatedCredentials credentials) {
    this.impersonatedCredentialsOverride = credentials;
  }

  @Override
  public void getRequestMetadata(
      URI uri, Executor executor, final RequestMetadataCallback callback) {
    super.getRequestMetadata(
        uri,
        executor,
        new RequestMetadataCallback() {
          @Override
          public void onSuccess(Map<String, List<String>> metadata) {
            metadata = addQuotaProjectIdToRequestMetadata(quotaProjectId, metadata);
            callback.onSuccess(metadata);
          }

          @Override
          public void onFailure(Throwable exception) {
            callback.onFailure(exception);
          }
        });
  }

  @Override
  public Map<String, List<String>> getRequestMetadata(URI uri) throws IOException {
    Map<String, List<String>> requestMetadata = super.getRequestMetadata(uri);
    return addQuotaProjectIdToRequestMetadata(quotaProjectId, requestMetadata);
  }

  /**
   * Returns credentials defined by a JSON file stream.
   *
   * <p>Returns {@link IdentityPoolCredentials} or {@link AwsCredentials}.
   *
   * @param credentialsStream the stream with the credential definition
   * @return the credential defined by the credentialsStream
   * @throws IOException if the credential cannot be created from the stream
   */
  public static ExternalAccountCredentials fromStream(InputStream credentialsStream)
      throws IOException {
    return fromStream(credentialsStream, OAuth2Utils.HTTP_TRANSPORT_FACTORY);
  }

  /**
   * Returns credentials defined by a JSON file stream.
   *
   * <p>Returns a {@link IdentityPoolCredentials} or {@link AwsCredentials}.
   *
   * @param credentialsStream the stream with the credential definition
   * @param transportFactory the HTTP transport factory used to create the transport to get access
   *     tokens
   * @return the credential defined by the credentialsStream
   * @throws IOException if the credential cannot be created from the stream
   */
  public static ExternalAccountCredentials fromStream(
      InputStream credentialsStream, HttpTransportFactory transportFactory) throws IOException {
    checkNotNull(credentialsStream);
    checkNotNull(transportFactory);

    JsonObjectParser parser = new JsonObjectParser(OAuth2Utils.JSON_FACTORY);
    GenericJson fileContents =
        parser.parseAndClose(credentialsStream, StandardCharsets.UTF_8, GenericJson.class);
    try {
      return fromJson(fileContents, transportFactory);
    } catch (ClassCastException | IllegalArgumentException e) {
      throw new CredentialFormatException("An invalid input stream was provided.", e);
    }
  }

  /**
   * Returns external account credentials defined by JSON using the format generated by gCloud.
   *
   * @param json a map from the JSON representing the credentials
   * @param transportFactory HTTP transport factory, creates the transport used to get access tokens
   * @return the credentials defined by the JSON
   */
  static ExternalAccountCredentials fromJson(
      Map<String, Object> json, HttpTransportFactory transportFactory) {
    checkNotNull(json);
    checkNotNull(transportFactory);

    String audience = (String) json.get("audience");
    String subjectTokenType = (String) json.get("subject_token_type");
    String tokenUrl = (String) json.get("token_url");

    Map<String, Object> credentialSourceMap = (Map<String, Object>) json.get("credential_source");

    // Optional params.
    String serviceAccountImpersonationUrl = (String) json.get("service_account_impersonation_url");
    String tokenInfoUrl = (String) json.get("token_info_url");
    String clientId = (String) json.get("client_id");
    String clientSecret = (String) json.get("client_secret");
    String quotaProjectId = (String) json.get("quota_project_id");
    String userProject = (String) json.get("workforce_pool_user_project");
    Map<String, Object> impersonationOptionsMap =
        (Map<String, Object>) json.get("service_account_impersonation");

    if (impersonationOptionsMap == null) {
      impersonationOptionsMap = new HashMap<String, Object>();
    }

    if (isAwsCredential(credentialSourceMap)) {
      return AwsCredentials.newBuilder()
          .setHttpTransportFactory(transportFactory)
          .setAudience(audience)
          .setSubjectTokenType(subjectTokenType)
          .setTokenUrl(tokenUrl)
          .setTokenInfoUrl(tokenInfoUrl)
          .setCredentialSource(new AwsCredentialSource(credentialSourceMap))
          .setServiceAccountImpersonationUrl(serviceAccountImpersonationUrl)
          .setQuotaProjectId(quotaProjectId)
          .setClientId(clientId)
          .setClientSecret(clientSecret)
          .setServiceAccountImpersonationOptions(impersonationOptionsMap)
          .build();
    } else if (isPluggableAuthCredential(credentialSourceMap)) {
      return PluggableAuthCredentials.newBuilder()
          .setHttpTransportFactory(transportFactory)
          .setAudience(audience)
          .setSubjectTokenType(subjectTokenType)
          .setTokenUrl(tokenUrl)
          .setTokenInfoUrl(tokenInfoUrl)
          .setCredentialSource(new PluggableAuthCredentialSource(credentialSourceMap))
          .setServiceAccountImpersonationUrl(serviceAccountImpersonationUrl)
          .setQuotaProjectId(quotaProjectId)
          .setClientId(clientId)
          .setClientSecret(clientSecret)
          .setWorkforcePoolUserProject(userProject)
          .setServiceAccountImpersonationOptions(impersonationOptionsMap)
          .build();
    }
    return IdentityPoolCredentials.newBuilder()
        .setHttpTransportFactory(transportFactory)
        .setAudience(audience)
        .setSubjectTokenType(subjectTokenType)
        .setTokenUrl(tokenUrl)
        .setTokenInfoUrl(tokenInfoUrl)
        .setCredentialSource(new IdentityPoolCredentialSource(credentialSourceMap))
        .setServiceAccountImpersonationUrl(serviceAccountImpersonationUrl)
        .setQuotaProjectId(quotaProjectId)
        .setClientId(clientId)
        .setClientSecret(clientSecret)
        .setWorkforcePoolUserProject(userProject)
        .setServiceAccountImpersonationOptions(impersonationOptionsMap)
        .build();
  }

  private static boolean isPluggableAuthCredential(Map<String, Object> credentialSource) {
    // Pluggable Auth is enabled via a nested executable field in the credential source.
    return credentialSource.containsKey(EXECUTABLE_SOURCE_KEY);
  }

  private static boolean isAwsCredential(Map<String, Object> credentialSource) {
    return credentialSource.containsKey("environment_id")
        && ((String) credentialSource.get("environment_id")).startsWith("aws");
  }

  /**
   * Exchanges the external credential for a Google Cloud access token.
   *
   * @param stsTokenExchangeRequest the Security Token Service token exchange request
   * @return the access token returned by the Security Token Service
   * @throws OAuthException if the call to the Security Token Service fails
   */
  protected AccessToken exchangeExternalCredentialForAccessToken(
      StsTokenExchangeRequest stsTokenExchangeRequest) throws IOException {
    // Handle service account impersonation if necessary.
    // Internal override takes priority.
    if (impersonatedCredentialsOverride != null) {
      return impersonatedCredentialsOverride.refreshAccessToken();
    } else if (impersonatedCredentials != null) {
      return impersonatedCredentials.refreshAccessToken();
    }

    StsRequestHandler.Builder requestHandler =
        StsRequestHandler.newBuilder(
            tokenUrl, stsTokenExchangeRequest, transportFactory.create().createRequestFactory());

    // If this credential was initialized with a Workforce configuration then the
    // workforcePoolUserProject must be passed to the Security Token Service via the internal
    // options param.
    if (isWorkforcePoolConfiguration()) {
      GenericJson options = new GenericJson();
      options.setFactory(OAuth2Utils.JSON_FACTORY);
      options.put("userProject", workforcePoolUserProject);
      requestHandler.setInternalOptions(options.toString());
    }

    if (stsTokenExchangeRequest.getInternalOptions() != null) {
      // Overwrite internal options. Let subclass handle setting options.
      requestHandler.setInternalOptions(stsTokenExchangeRequest.getInternalOptions());
    }

    StsTokenExchangeResponse response = requestHandler.build().exchangeToken();
    return response.getAccessToken();
  }

  /**
   * Retrieves the external subject token to be exchanged for a Google Cloud access token.
   *
   * <p>Must be implemented by subclasses as the retrieval method is dependent on the credential
   * source.
   *
   * @return the external subject token
   * @throws IOException if the subject token cannot be retrieved
   */
  public abstract String retrieveSubjectToken() throws IOException;

  public String getAudience() {
    return audience;
  }

  public String getSubjectTokenType() {
    return subjectTokenType;
  }

  public String getTokenUrl() {
    return tokenUrl;
  }

  public String getTokenInfoUrl() {
    return tokenInfoUrl;
  }

  public CredentialSource getCredentialSource() {
    return credentialSource;
  }

  @Nullable
  public String getServiceAccountImpersonationUrl() {
    return serviceAccountImpersonationUrl;
  }

  /** @return The service account email to be impersonated, if available */
  @Nullable
  public String getServiceAccountEmail() {
    if (serviceAccountImpersonationUrl == null || serviceAccountImpersonationUrl.isEmpty()) {
      return null;
    }
    return ImpersonatedCredentials.extractTargetPrincipal(serviceAccountImpersonationUrl);
  }

  @Override
  @Nullable
  public String getQuotaProjectId() {
    return quotaProjectId;
  }

  @Nullable
  public String getClientId() {
    return clientId;
  }

  @Nullable
  public String getClientSecret() {
    return clientSecret;
  }

  @Nullable
  public Collection<String> getScopes() {
    return scopes;
  }

  @Nullable
  public String getWorkforcePoolUserProject() {
    return workforcePoolUserProject;
  }

  @Nullable
  public ServiceAccountImpersonationOptions getServiceAccountImpersonationOptions() {
    return serviceAccountImpersonationOptions;
  }

  EnvironmentProvider getEnvironmentProvider() {
    return environmentProvider;
  }

  /**
   * @return whether the current configuration is for Workforce Pools (which enable 3p user
   *     identities, rather than workloads)
   */
  public boolean isWorkforcePoolConfiguration() {
    Pattern workforceAudiencePattern =
        Pattern.compile("^//iam.googleapis.com/locations/.+/workforcePools/.+/providers/.+$");
    return workforcePoolUserProject != null
        && workforceAudiencePattern.matcher(getAudience()).matches();
  }

  static void validateTokenUrl(String tokenUrl) {
    List<Pattern> patterns = new ArrayList<>();
    patterns.add(Pattern.compile("^[^\\.\\s\\/\\\\]+\\.sts\\.googleapis\\.com$"));
    patterns.add(Pattern.compile("^sts\\.googleapis\\.com$"));
    patterns.add(Pattern.compile("^sts\\.[^\\.\\s\\/\\\\]+\\.googleapis\\.com$"));
    patterns.add(Pattern.compile("^[^\\.\\s\\/\\\\]+\\-sts\\.googleapis\\.com$"));
    patterns.add(Pattern.compile("^sts\\-[^\\.\\s\\/\\\\]+\\.p\\.googleapis\\.com$"));

    if (!isValidUrl(patterns, tokenUrl)) {
      throw new IllegalArgumentException("The provided token URL is invalid.");
    }
  }

  static void validateServiceAccountImpersonationInfoUrl(String serviceAccountImpersonationUrl) {
    List<Pattern> patterns = new ArrayList<>();
    patterns.add(Pattern.compile("^[^\\.\\s\\/\\\\]+\\.iamcredentials\\.googleapis\\.com$"));
    patterns.add(Pattern.compile("^iamcredentials\\.googleapis\\.com$"));
    patterns.add(Pattern.compile("^iamcredentials\\.[^\\.\\s\\/\\\\]+\\.googleapis\\.com$"));
    patterns.add(Pattern.compile("^[^\\.\\s\\/\\\\]+\\-iamcredentials\\.googleapis\\.com$"));
    patterns.add(Pattern.compile("^iamcredentials-[^\\.\\s\\/\\\\]+\\.p\\.googleapis\\.com$"));

    if (!isValidUrl(patterns, serviceAccountImpersonationUrl)) {
      throw new IllegalArgumentException(
          "The provided service account impersonation URL is invalid.");
    }
  }

  /**
   * Returns true if the provided URL's scheme is HTTPS and the host comforms to at least one of the
   * provided patterns.
   */
  private static boolean isValidUrl(List<Pattern> patterns, String url) {
    URI uri;

    try {
      uri = URI.create(url);
    } catch (Exception e) {
      return false;
    }

    // Scheme must be https and host must not be null.
    if (uri.getScheme() == null
        || uri.getHost() == null
        || !"https".equals(uri.getScheme().toLowerCase(Locale.US))) {
      return false;
    }

    for (Pattern pattern : patterns) {
      Matcher match = pattern.matcher(uri.getHost().toLowerCase(Locale.US));
      if (match.matches()) {
        return true;
      }
    }
    return false;
  }

  /**
   * Encapsulates the service account impersonation options portion of the configuration for
   * ExternalAccountCredentials.
   *
   * <p>If token_lifetime_seconds is not specified, the library will default to a 1-hour lifetime.
   *
   * <pre>
   * Sample configuration:
   * {
   *   ...
   *   "service_account_impersonation": {
   *     "token_lifetime_seconds": 2800
   *    }
   * }
   * </pre>
   */
  static final class ServiceAccountImpersonationOptions {
    private static final int DEFAULT_TOKEN_LIFETIME_SECONDS = 3600;
    private static final int MAXIMUM_TOKEN_LIFETIME_SECONDS = 43200;
    private static final int MINIMUM_TOKEN_LIFETIME_SECONDS = 600;
    private static final String TOKEN_LIFETIME_SECONDS_KEY = "token_lifetime_seconds";

    private final int lifetime;

    ServiceAccountImpersonationOptions(Map<String, Object> optionsMap) {
      if (!optionsMap.containsKey(TOKEN_LIFETIME_SECONDS_KEY)) {
        lifetime = DEFAULT_TOKEN_LIFETIME_SECONDS;
        return;
      }

      try {
        Object lifetimeValue = optionsMap.get(TOKEN_LIFETIME_SECONDS_KEY);
        if (lifetimeValue instanceof BigDecimal) {
          lifetime = ((BigDecimal) lifetimeValue).intValue();
        } else if (optionsMap.get(TOKEN_LIFETIME_SECONDS_KEY) instanceof Integer) {
          lifetime = (int) lifetimeValue;
        } else {
          lifetime = Integer.parseInt((String) lifetimeValue);
        }
      } catch (NumberFormatException | ArithmeticException e) {
        throw new IllegalArgumentException(
            "Value of \"token_lifetime_seconds\" field could not be parsed into an integer.", e);
      }

      if (lifetime < MINIMUM_TOKEN_LIFETIME_SECONDS || lifetime > MAXIMUM_TOKEN_LIFETIME_SECONDS) {
        throw new IllegalArgumentException(
            String.format(
                "The \"token_lifetime_seconds\" field must be between %s and %s seconds.",
                MINIMUM_TOKEN_LIFETIME_SECONDS, MAXIMUM_TOKEN_LIFETIME_SECONDS));
      }
    }

    int getLifetime() {
      return lifetime;
    }
  }

  /** Base builder for external account credentials. */
  public abstract static class Builder extends GoogleCredentials.Builder
      implements QuotaProjectIdBuilder {

    protected String audience;
    protected String subjectTokenType;
    protected String tokenUrl;
    protected String tokenInfoUrl;
    protected CredentialSource credentialSource;
    protected EnvironmentProvider environmentProvider;
    protected HttpTransportFactory transportFactory;

    @Nullable protected String serviceAccountImpersonationUrl;
    @Nullable protected String quotaProjectId;
    @Nullable protected String clientId;
    @Nullable protected String clientSecret;
    @Nullable protected Collection<String> scopes;
    @Nullable protected String workforcePoolUserProject;
    @Nullable protected ServiceAccountImpersonationOptions serviceAccountImpersonationOptions;

    protected Builder() {}

    protected Builder(ExternalAccountCredentials credentials) {
      this.transportFactory = credentials.transportFactory;
      this.audience = credentials.audience;
      this.subjectTokenType = credentials.subjectTokenType;
      this.tokenUrl = credentials.tokenUrl;
      this.tokenInfoUrl = credentials.tokenInfoUrl;
      this.serviceAccountImpersonationUrl = credentials.serviceAccountImpersonationUrl;
      this.credentialSource = credentials.credentialSource;
      this.quotaProjectId = credentials.quotaProjectId;
      this.clientId = credentials.clientId;
      this.clientSecret = credentials.clientSecret;
      this.scopes = credentials.scopes;
      this.environmentProvider = credentials.environmentProvider;
      this.workforcePoolUserProject = credentials.workforcePoolUserProject;
      this.serviceAccountImpersonationOptions = credentials.serviceAccountImpersonationOptions;
    }

    /**
     * Sets the HTTP transport factory, creates the transport used to get access tokens.
     *
     * @param transportFactory the {@code HttpTransportFactory} to set
     * @return this {@code Builder} object
     */
    public Builder setHttpTransportFactory(HttpTransportFactory transportFactory) {
      this.transportFactory = transportFactory;
      return this;
    }

    /**
     * Sets the Security Token Service audience, which is usually the fully specified resource name
     * of the workload/workforce pool provider.
     *
     * @param audience the Security Token Service audience to set
     * @return this {@code Builder} object
     */
    public Builder setAudience(String audience) {
      this.audience = audience;
      return this;
    }

    /**
     * Sets the Security Token Service subject token type based on the OAuth 2.0 token exchange
     * spec. Indicates the type of the security token in the credential file.
     *
     * @param subjectTokenType the Security Token Service subject token type to set
     * @return this {@code Builder} object
     */
    public Builder setSubjectTokenType(String subjectTokenType) {
      this.subjectTokenType = subjectTokenType;
      return this;
    }

    /**
     * Sets the Security Token Service token exchange endpoint.
     *
     * @param tokenUrl the Security Token Service token exchange url to set
     * @return this {@code Builder} object
     */
    public Builder setTokenUrl(String tokenUrl) {
      this.tokenUrl = tokenUrl;
      return this;
    }

    /**
     * Sets the external credential source.
     *
     * @param credentialSource the {@code CredentialSource} to set
     * @return this {@code Builder} object
     */
    public Builder setCredentialSource(CredentialSource credentialSource) {
      this.credentialSource = credentialSource;
      return this;
    }

    /**
     * Sets the optional URL used for service account impersonation, which is required for some
     * APIs. If this URL is not available, the access token from the Security Token Service is used
     * directly.
     *
     * @param serviceAccountImpersonationUrl the service account impersonation url to set
     * @return this {@code Builder} object
     */
    public Builder setServiceAccountImpersonationUrl(String serviceAccountImpersonationUrl) {
      this.serviceAccountImpersonationUrl = serviceAccountImpersonationUrl;
      return this;
    }

    /**
     * Sets the optional endpoint used to retrieve account related information. Required for gCloud
     * session account identification.
     *
     * @param tokenInfoUrl the token info url to set
     * @return this {@code Builder} object
     */
    public Builder setTokenInfoUrl(String tokenInfoUrl) {
      this.tokenInfoUrl = tokenInfoUrl;
      return this;
    }

<<<<<<< HEAD
    /** Sets the optional project used for quota and billing purposes. */
    @Override
=======
    /**
     * Sets the optional project used for quota and billing purposes.
     *
     * @param quotaProjectId the quota and billing project id to set
     * @return this {@code Builder} object
     */
>>>>>>> c1c5937f
    public Builder setQuotaProjectId(String quotaProjectId) {
      this.quotaProjectId = quotaProjectId;
      return this;
    }

<<<<<<< HEAD
    @Override
    public Builder getBuilder() {
      return this;
    }

    /** Sets the optional client ID of the service account from the console. */
=======
    /**
     * Sets the optional client ID of the service account from the console.
     *
     * @param clientId the service account client id to set
     * @return this {@code Builder} object
     */
>>>>>>> c1c5937f
    public Builder setClientId(String clientId) {
      this.clientId = clientId;
      return this;
    }

    /**
     * Sets the optional client secret of the service account from the console.
     *
     * @param clientSecret the service account client secret to set
     * @return this {@code Builder} object
     */
    public Builder setClientSecret(String clientSecret) {
      this.clientSecret = clientSecret;
      return this;
    }

    /**
     * Sets the optional scopes to request during the authorization grant.
     *
     * @param scopes the request scopes to set
     * @return this {@code Builder} object
     */
    public Builder setScopes(Collection<String> scopes) {
      this.scopes = scopes;
      return this;
    }

    /**
     * Sets the optional workforce pool user project number when the credential corresponds to a
     * workforce pool and not a workload identity pool. The underlying principal must still have
     * serviceusage.services.use IAM permission to use the project for billing/quota.
     *
     * @param workforcePoolUserProject the workforce pool user project number to set
     * @return this {@code Builder} object
     */
    public Builder setWorkforcePoolUserProject(String workforcePoolUserProject) {
      this.workforcePoolUserProject = workforcePoolUserProject;
      return this;
    }

    /**
     * Sets the optional service account impersonation options.
     *
     * @param optionsMap the service account impersonation options to set
     * @return this {@code Builder} object
     */
    public Builder setServiceAccountImpersonationOptions(Map<String, Object> optionsMap) {
      this.serviceAccountImpersonationOptions = new ServiceAccountImpersonationOptions(optionsMap);
      return this;
    }

    /**
     * Sets the optional Environment Provider.
     *
     * @param environmentProvider the {@code EnvironmentProvider} to set
     * @return this {@code Builder} object
     */
    Builder setEnvironmentProvider(EnvironmentProvider environmentProvider) {
      this.environmentProvider = environmentProvider;
      return this;
    }

    public abstract ExternalAccountCredentials build();
  }
}<|MERGE_RESOLUTION|>--- conflicted
+++ resolved
@@ -830,37 +830,29 @@
       return this;
     }
 
-<<<<<<< HEAD
-    /** Sets the optional project used for quota and billing purposes. */
+    /**
+     * Sets the optional project used for quota and billing purposes.
+     *
+     * @param quotaProjectId the quota and billing project id to set
+     * @return this {@code Builder} object
+     */
     @Override
-=======
-    /**
-     * Sets the optional project used for quota and billing purposes.
-     *
-     * @param quotaProjectId the quota and billing project id to set
-     * @return this {@code Builder} object
-     */
->>>>>>> c1c5937f
     public Builder setQuotaProjectId(String quotaProjectId) {
       this.quotaProjectId = quotaProjectId;
       return this;
     }
 
-<<<<<<< HEAD
     @Override
     public Builder getBuilder() {
       return this;
     }
 
-    /** Sets the optional client ID of the service account from the console. */
-=======
     /**
      * Sets the optional client ID of the service account from the console.
      *
      * @param clientId the service account client id to set
      * @return this {@code Builder} object
      */
->>>>>>> c1c5937f
     public Builder setClientId(String clientId) {
       this.clientId = clientId;
       return this;
