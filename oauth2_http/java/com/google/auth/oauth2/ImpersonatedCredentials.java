/*
 * Copyright 2018, Google Inc. All rights reserved.
 *
 * Redistribution and use in source and binary forms, with or without
 * modification, are permitted provided that the following conditions are
 * met:
 *
 *    * Redistributions of source code must retain the above copyright
 * notice, this list of conditions and the following disclaimer.
 *    * Redistributions in binary form must reproduce the above
 * copyright notice, this list of conditions and the following disclaimer
 * in the documentation and/or other materials provided with the
 * distribution.
 *
 *    * Neither the name of Google Inc. nor the names of its
 * contributors may be used to endorse or promote products derived from
 * this software without specific prior written permission.
 *
 * THIS SOFTWARE IS PROVIDED BY THE COPYRIGHT HOLDERS AND CONTRIBUTORS
 * "AS IS" AND ANY EXPRESS OR IMPLIED WARRANTIES, INCLUDING, BUT NOT
 * LIMITED TO, THE IMPLIED WARRANTIES OF MERCHANTABILITY AND FITNESS FOR
 * A PARTICULAR PURPOSE ARE DISCLAIMED. IN NO EVENT SHALL THE COPYRIGHT
 * OWNER OR CONTRIBUTORS BE LIABLE FOR ANY DIRECT, INDIRECT, INCIDENTAL,
 * SPECIAL, EXEMPLARY, OR CONSEQUENTIAL DAMAGES (INCLUDING, BUT NOT
 * LIMITED TO, PROCUREMENT OF SUBSTITUTE GOODS OR SERVICES; LOSS OF USE,
 * DATA, OR PROFITS; OR BUSINESS INTERRUPTION) HOWEVER CAUSED AND ON ANY
 * THEORY OF LIABILITY, WHETHER IN CONTRACT, STRICT LIABILITY, OR TORT
 * (INCLUDING NEGLIGENCE OR OTHERWISE) ARISING IN ANY WAY OUT OF THE USE
 * OF THIS SOFTWARE, EVEN IF ADVISED OF THE POSSIBILITY OF SUCH DAMAGE.
 */

package com.google.auth.oauth2;

import static com.google.common.base.MoreObjects.firstNonNull;
import static com.google.common.base.Preconditions.checkNotNull;

import com.google.api.client.http.GenericUrl;
import com.google.api.client.http.HttpContent;
import com.google.api.client.http.HttpRequest;
import com.google.api.client.http.HttpRequestFactory;
import com.google.api.client.http.HttpResponse;
import com.google.api.client.http.HttpTransport;
import com.google.api.client.http.json.JsonHttpContent;
import com.google.api.client.json.JsonObjectParser;
import com.google.api.client.util.GenericData;
import com.google.auth.CredentialTypeForMetrics;
import com.google.auth.Credentials;
import com.google.auth.ServiceAccountSigner;
import com.google.auth.http.HttpCredentialsAdapter;
import com.google.auth.http.HttpTransportFactory;
import com.google.auth.oauth2.MetricsUtils.RequestType;
import com.google.common.annotations.VisibleForTesting;
import com.google.common.base.MoreObjects;
import com.google.common.collect.ImmutableMap;
import com.google.errorprone.annotations.CanIgnoreReturnValue;
import java.io.IOException;
import java.io.ObjectInputStream;
import java.text.DateFormat;
import java.text.ParseException;
import java.text.SimpleDateFormat;
import java.util.ArrayList;
import java.util.Arrays;
import java.util.Calendar;
import java.util.Collection;
import java.util.Date;
import java.util.List;
import java.util.Map;
import java.util.Objects;

/**
 * ImpersonatedCredentials allowing credentials issued to a user or service account to impersonate
 * another. The source project using ImpersonatedCredentials must enable the "IAMCredentials" API.
 * Also, the target service account must grant the originating principal the "Service Account Token
 * Creator" IAM role.
 *
 * <p>Usage:
 *
 * <pre>
 * String credPath = "/path/to/svc_account.json";
 * ServiceAccountCredentials sourceCredentials = ServiceAccountCredentials
 *     .fromStream(new FileInputStream(credPath));
 * sourceCredentials = (ServiceAccountCredentials) sourceCredentials
 *     .createScoped(Arrays.asList("https://www.googleapis.com/auth/iam"));
 *
 * ImpersonatedCredentials targetCredentials = ImpersonatedCredentials.create(sourceCredentials,
 *     "impersonated-account@project.iam.gserviceaccount.com", null,
 *     Arrays.asList("https://www.googleapis.com/auth/devstorage.read_only"), 300);
 *
 * Storage storage_service = StorageOptions.newBuilder().setProjectId("project-id")
 *    .setCredentials(targetCredentials).build().getService();
 *
 * for (Bucket b : storage_service.list().iterateAll())
 *     System.out.println(b);
 * </pre>
 */
public class ImpersonatedCredentials extends GoogleCredentials
    implements ServiceAccountSigner, IdTokenProvider {

  static final String IMPERSONATED_CREDENTIALS_FILE_TYPE = "impersonated_service_account";

  private static final long serialVersionUID = -2133257318957488431L;
  private static final String RFC3339 = "yyyy-MM-dd'T'HH:mm:ssX";
  private static final int TWELVE_HOURS_IN_SECONDS = 43200;
  private static final int DEFAULT_LIFETIME_IN_SECONDS = 3600;
  private static final String CLOUD_PLATFORM_SCOPE =
      "https://www.googleapis.com/auth/cloud-platform";
  private GoogleCredentials sourceCredentials;
  private String targetPrincipal;
  private List<String> delegates;
  private List<String> scopes;
  private int lifetime;
  private String iamEndpointOverride;
  private final String transportFactoryClassName;

  private transient HttpTransportFactory transportFactory;

  private transient Calendar calendar;

  /**
   * @param sourceCredentials the source credential used to acquire the impersonated credentials. It
   *     should be either a user account credential or a service account credential.
   * @param targetPrincipal the service account to impersonate
   * @param delegates the chained list of delegates required to grant the final access_token. If
   *     set, the sequence of identities must have "Service Account Token Creator" capability
   *     granted to the preceding identity. For example, if set to [serviceAccountB,
   *     serviceAccountC], the sourceCredential must have the Token Creator role on serviceAccountB.
   *     serviceAccountB must have the Token Creator on serviceAccountC. Finally, C must have Token
   *     Creator on target_principal. If unset, sourceCredential must have that role on
   *     targetPrincipal.
   * @param scopes scopes to request during the authorization grant
   * @param lifetime number of seconds the delegated credential should be valid. By default this
   *     value should be at most 3600. However, you can follow <a
   *     href='https://cloud.google.com/iam/docs/creating-short-lived-service-account-credentials#sa-credentials-oauth'>these
   *     instructions</a> to set up the service account and extend the maximum lifetime to 43200 (12
   *     hours). If the given lifetime is 0, default value 3600 will be used instead when creating
   *     the credentials.
   * @param transportFactory HTTP transport factory that creates the transport used to get access
   *     tokens
   * @return new credentials
   */
  public static ImpersonatedCredentials create(
      GoogleCredentials sourceCredentials,
      String targetPrincipal,
      List<String> delegates,
      List<String> scopes,
      int lifetime,
      HttpTransportFactory transportFactory) {
    return ImpersonatedCredentials.newBuilder()
        .setSourceCredentials(sourceCredentials)
        .setTargetPrincipal(targetPrincipal)
        .setDelegates(delegates)
        .setScopes(scopes)
        .setLifetime(lifetime)
        .setHttpTransportFactory(transportFactory)
        .build();
  }

  /**
   * @param sourceCredentials the source credential used to acquire the impersonated credentials. It
   *     should be either a user account credential or a service account credential.
   * @param targetPrincipal the service account to impersonate
   * @param delegates the chained list of delegates required to grant the final access_token. If
   *     set, the sequence of identities must have "Service Account Token Creator" capability
   *     granted to the preceding identity. For example, if set to [serviceAccountB,
   *     serviceAccountC], the sourceCredential must have the Token Creator role on serviceAccountB.
   *     serviceAccountB must have the Token Creator on serviceAccountC. Finally, C must have Token
   *     Creator on target_principal. If unset, sourceCredential must have that role on
   *     targetPrincipal.
   * @param scopes scopes to request during the authorization grant
   * @param lifetime number of seconds the delegated credential should be valid. By default this
   *     value should be at most 3600. However, you can follow <a
   *     href='https://cloud.google.com/iam/docs/creating-short-lived-service-account-credentials#sa-credentials-oauth'>these
   *     instructions</a> to set up the service account and extend the maximum lifetime to 43200 (12
   *     hours). If the given lifetime is 0, default value 3600 will be used instead when creating
   *     the credentials.
   * @param transportFactory HTTP transport factory that creates the transport used to get access
   *     tokens.
   * @param quotaProjectId the project used for quota and billing purposes. Should be null unless
   *     the caller wants to use a project different from the one that owns the impersonated
   *     credential for billing/quota purposes.
   * @return new credentials
   */
  public static ImpersonatedCredentials create(
      GoogleCredentials sourceCredentials,
      String targetPrincipal,
      List<String> delegates,
      List<String> scopes,
      int lifetime,
      HttpTransportFactory transportFactory,
      String quotaProjectId) {
    return ImpersonatedCredentials.newBuilder()
        .setSourceCredentials(sourceCredentials)
        .setTargetPrincipal(targetPrincipal)
        .setDelegates(delegates)
        .setScopes(scopes)
        .setLifetime(lifetime)
        .setHttpTransportFactory(transportFactory)
        .setQuotaProjectId(quotaProjectId)
        .build();
  }

  /**
   * @param sourceCredentials the source credential used to acquire the impersonated credentials. It
   *     should be either a user account credential or a service account credential.
   * @param targetPrincipal the service account to impersonate
   * @param delegates the chained list of delegates required to grant the final access_token. If
   *     set, the sequence of identities must have "Service Account Token Creator" capability
   *     granted to the preceding identity. For example, if set to [serviceAccountB,
   *     serviceAccountC], the sourceCredential must have the Token Creator role on serviceAccountB.
   *     serviceAccountB must have the Token Creator on serviceAccountC. Finally, C must have Token
   *     Creator on target_principal. If unset, sourceCredential must have that role on
   *     targetPrincipal.
   * @param scopes scopes to request during the authorization grant
   * @param lifetime number of seconds the delegated credential should be valid. By default this
   *     value should be at most 3600. However, you can follow <a
   *     href='https://cloud.google.com/iam/docs/creating-short-lived-service-account-credentials#sa-credentials-oauth'>these
   *     instructions</a> to set up the service account and extend the maximum lifetime to 43200 (12
   *     hours). If the given lifetime is 0, default value 3600 will be used instead when creating
   *     the credentials.
   * @param transportFactory HTTP transport factory that creates the transport used to get access
   *     tokens.
   * @param quotaProjectId the project used for quota and billing purposes. Should be null unless
   *     the caller wants to use a project different from the one that owns the impersonated
   *     credential for billing/quota purposes.
   * @param iamEndpointOverride The full IAM endpoint override with the target_principal embedded.
   *     This is useful when supporting impersonation with regional endpoints.
   * @return new credentials
   */
  public static ImpersonatedCredentials create(
      GoogleCredentials sourceCredentials,
      String targetPrincipal,
      List<String> delegates,
      List<String> scopes,
      int lifetime,
      HttpTransportFactory transportFactory,
      String quotaProjectId,
      String iamEndpointOverride) {
    return ImpersonatedCredentials.newBuilder()
        .setSourceCredentials(sourceCredentials)
        .setTargetPrincipal(targetPrincipal)
        .setDelegates(delegates)
        .setScopes(scopes)
        .setLifetime(lifetime)
        .setHttpTransportFactory(transportFactory)
        .setQuotaProjectId(quotaProjectId)
        .setIamEndpointOverride(iamEndpointOverride)
        .build();
  }

  /**
   * @param sourceCredentials the source credential used to acquire the impersonated credentials. It
   *     should be either a user account credential or a service account credential.
   * @param targetPrincipal the service account to impersonate
   * @param delegates the chained list of delegates required to grant the final access_token. If
   *     set, the sequence of identities must have "Service Account Token Creator" capability
   *     granted to the preceding identity. For example, if set to [serviceAccountB,
   *     serviceAccountC], the sourceCredential must have the Token Creator role on serviceAccountB.
   *     serviceAccountB must have the Token Creator on serviceAccountC. Finally, C must have Token
   *     Creator on target_principal. If left unset, sourceCredential must have that role on
   *     targetPrincipal.
   * @param scopes scopes to request during the authorization grant
   * @param lifetime number of seconds the delegated credential should be valid. By default this
   *     value should be at most 3600. However, you can follow <a
   *     href='https://cloud.google.com/iam/docs/creating-short-lived-service-account-credentials#sa-credentials-oauth'>these
   *     instructions</a> to set up the service account and extend the maximum lifetime to 43200 (12
   *     hours).
   *     https://cloud.google.com/iam/docs/creating-short-lived-service-account-credentials#sa-credentials-oauth
   *     If the given lifetime is 0, default value 3600 will be used instead when creating the
   *     credentials.
   * @return new credentials
   */
  public static ImpersonatedCredentials create(
      GoogleCredentials sourceCredentials,
      String targetPrincipal,
      List<String> delegates,
      List<String> scopes,
      int lifetime) {
    return ImpersonatedCredentials.newBuilder()
        .setSourceCredentials(sourceCredentials)
        .setTargetPrincipal(targetPrincipal)
        .setDelegates(delegates)
        .setScopes(scopes)
        .setLifetime(lifetime)
        .build();
  }

  static String extractTargetPrincipal(String serviceAccountImpersonationUrl) {
    // Extract the target principal.
    int startIndex = serviceAccountImpersonationUrl.lastIndexOf('/');
    int endIndex = serviceAccountImpersonationUrl.indexOf(":generateAccessToken");

    if (startIndex != -1 && endIndex != -1 && startIndex < endIndex) {
      return serviceAccountImpersonationUrl.substring(startIndex + 1, endIndex);
    } else {
      throw new IllegalArgumentException(
          "Unable to determine target principal from service account impersonation URL.");
    }
  }

  /**
   * Returns the email field of the serviceAccount that is being impersonated.
   *
   * @return email address of the impersonated service account
   */
  @Override
  public String getAccount() {
    return this.targetPrincipal;
  }

  @VisibleForTesting
  String getIamEndpointOverride() {
    return this.iamEndpointOverride;
  }

  @VisibleForTesting
  List<String> getDelegates() {
    return delegates;
  }

  @VisibleForTesting
  List<String> getScopes() {
    return scopes;
  }

  public GoogleCredentials getSourceCredentials() {
    return sourceCredentials;
  }

  int getLifetime() {
    return this.lifetime;
  }

  public void setTransportFactory(HttpTransportFactory httpTransportFactory) {
    this.transportFactory = httpTransportFactory;
  }

  /**
   * Signs the provided bytes using the private key associated with the impersonated service account
   *
   * @param toSign bytes to sign
   * @return signed bytes
   * @throws SigningException if the attempt to sign the provided bytes failed
   * @see <a
   *     href="https://cloud.google.com/iam/credentials/reference/rest/v1/projects.serviceAccounts/signBlob">Blob
   *     Signing</a>
   */
  @Override
  public byte[] sign(byte[] toSign) {
    try {
      return IamUtils.sign(
          getAccount(),
          sourceCredentials,
          getUniverseDomain(),
          transportFactory.create(),
          toSign,
          ImmutableMap.of("delegates", this.delegates));
    } catch (IOException e) {
      // Throwing an IOException would be a breaking change, so wrap it here.
      // This should not happen for this credential type.
      throw new IllegalStateException(e);
    }
  }

  /**
   * Returns impersonation account credentials defined by JSON using the format generated by gCloud.
   * The source credentials in the JSON should be either user account credentials or service account
   * credentials.
   *
   * @param json a map from the JSON representing the credentials
   * @param transportFactory HTTP transport factory, creates the transport used to get access tokens
   * @return the credentials defined by the JSON
   * @throws IOException if the credential cannot be created from the JSON.
   */
  @SuppressWarnings("unchecked")
  static ImpersonatedCredentials fromJson(
      Map<String, Object> json, HttpTransportFactory transportFactory) throws IOException {

    checkNotNull(json);
    checkNotNull(transportFactory);

    List<String> delegates = null;
    Map<String, Object> sourceCredentialsJson;
    String sourceCredentialsType;
    String quotaProjectId;
    String targetPrincipal;
    String serviceAccountImpersonationUrl;
    try {
      serviceAccountImpersonationUrl = (String) json.get("service_account_impersonation_url");
      if (json.containsKey("delegates")) {
        delegates = (List<String>) json.get("delegates");
      }
      sourceCredentialsJson = (Map<String, Object>) json.get("source_credentials");
      sourceCredentialsType = (String) sourceCredentialsJson.get("type");
      quotaProjectId = (String) json.get("quota_project_id");
      targetPrincipal = extractTargetPrincipal(serviceAccountImpersonationUrl);
    } catch (ClassCastException | NullPointerException | IllegalArgumentException e) {
      throw new CredentialFormatException("An invalid input stream was provided.", e);
    }

    GoogleCredentials sourceCredentials;
    if (GoogleCredentials.USER_FILE_TYPE.equals(sourceCredentialsType)) {
      sourceCredentials = UserCredentials.fromJson(sourceCredentialsJson, transportFactory);
    } else if (GoogleCredentials.SERVICE_ACCOUNT_FILE_TYPE.equals(sourceCredentialsType)) {
      sourceCredentials =
          ServiceAccountCredentials.fromJson(sourceCredentialsJson, transportFactory);
    } else {
      throw new IOException(
          String.format(
              "A credential of type %s is not supported as source credential for impersonation.",
              sourceCredentialsType));
    }
    return ImpersonatedCredentials.newBuilder()
        .setSourceCredentials(sourceCredentials)
        .setTargetPrincipal(targetPrincipal)
        .setDelegates(delegates)
        .setScopes(new ArrayList<>())
        .setLifetime(DEFAULT_LIFETIME_IN_SECONDS)
        .setHttpTransportFactory(transportFactory)
        .setQuotaProjectId(quotaProjectId)
        .setIamEndpointOverride(serviceAccountImpersonationUrl)
        .build();
  }

  @Override
  public boolean createScopedRequired() {
    return this.scopes == null || this.scopes.isEmpty();
  }

  @Override
  public GoogleCredentials createScoped(Collection<String> scopes) {
    return toBuilder().setScopes(new ArrayList<>(scopes)).setAccessToken(null).build();
  }

  @Override
  public CredentialTypeForMetrics getMetricsCredentialType() {
    return CredentialTypeForMetrics.IMPERSONATED_CREDENTIALS;
  }

  /**
   * Clones the impersonated credentials with a new calendar.
   *
   * @param calendar the calendar that will be used by the new ImpersonatedCredentials instance when
   *     parsing the received expiration time of the refreshed access token
   * @return the cloned impersonated credentials with the given custom calendar
   */
  public ImpersonatedCredentials createWithCustomCalendar(Calendar calendar) {
    return toBuilder()
        .setScopes(this.scopes)
        .setLifetime(this.lifetime)
        .setDelegates(this.delegates)
        .setHttpTransportFactory(this.transportFactory)
        .setQuotaProjectId(this.quotaProjectId)
        .setIamEndpointOverride(this.iamEndpointOverride)
        .setCalendar(calendar)
        .build();
  }

  private ImpersonatedCredentials(Builder builder) throws IOException {
    super(builder);
    this.sourceCredentials = builder.getSourceCredentials();
    this.targetPrincipal = builder.getTargetPrincipal();
    this.delegates = builder.getDelegates();
    this.scopes = builder.getScopes();
    this.lifetime = builder.getLifetime();
    this.transportFactory =
        firstNonNull(
            builder.getHttpTransportFactory(),
            getFromServiceLoader(HttpTransportFactory.class, OAuth2Utils.HTTP_TRANSPORT_FACTORY));
    this.iamEndpointOverride = builder.iamEndpointOverride;
    this.transportFactoryClassName = this.transportFactory.getClass().getName();
    this.calendar = builder.getCalendar();
    if (this.delegates == null) {
      this.delegates = new ArrayList<>();
    }
    if (this.scopes == null) {
      throw new IllegalStateException("Scopes cannot be null");
    }
    if (this.lifetime > TWELVE_HOURS_IN_SECONDS) {
      throw new IllegalStateException("lifetime must be less than or equal to 43200");
    }

    // Do not expect explicit universe domain, throw exception if the explicit universe domain
    // does not match the source credential.
    // Do nothing if it matches the source credential
    if (isExplicitUniverseDomain()
        && !this.sourceCredentials.getUniverseDomain().equals(builder.getUniverseDomain())) {
      throw new IllegalStateException(
          String.format(
              "Universe domain %s in source credentials "
                  + "does not match %s universe domain set for impersonated credentials.",
              this.sourceCredentials.getUniverseDomain(), builder.getUniverseDomain()));
    }
  }

  /**
   * Gets the universe domain for the credential.
   *
   * @return the universe domain from source credentials
   */
  @Override
  public String getUniverseDomain() throws IOException {
    return this.sourceCredentials.getUniverseDomain();
  }

  @Override
  public String getUniverseDomain() throws IOException {
    try {
      if (isExplicitUniverseDomain()) {
        return super.getUniverseDomain();
      }
      return this.sourceCredentials.getUniverseDomain();
    } catch (IOException e) {
      // Throwing an IOException would be a breaking change, so wrap it here.
      // This should not happen for this credential type.
      throw new IllegalStateException(e);
    }
  }

  @Override
  boolean isDefaultUniverseDomain() {
    try {
      return getUniverseDomain().equals(Credentials.GOOGLE_DEFAULT_UNIVERSE);
    } catch (IOException e) {
      // super method does not throw IOException, so wrap it here.
      // This should not happen for this credential type.
      throw new IllegalStateException(e);
    }
  }

  @Override
  public AccessToken refreshAccessToken() throws IOException {
    if (this.sourceCredentials.getAccessToken() == null) {
      this.sourceCredentials =
          this.sourceCredentials.createScoped(Arrays.asList(CLOUD_PLATFORM_SCOPE));
    }
<<<<<<< HEAD
    if (isDefaultUniverseDomain()) {
=======

    // skip for SA with SSJ flow because it uses self-signed JWT
    // and will get refreshed at initialize request step
    // run for other source credential types or SA with GDU assert flow
    if (!(this.sourceCredentials instanceof ServiceAccountCredentials)
        || (isDefaultUniverseDomain()
            && ((ServiceAccountCredentials) this.sourceCredentials)
                .shouldUseAssertionFlowForGdu())) {
>>>>>>> f33d84c0
      try {
        this.sourceCredentials.refreshIfExpired();
      } catch (IOException e) {
        throw new IOException("Unable to refresh sourceCredentials", e);
      }
    }

    HttpTransport httpTransport = this.transportFactory.create();
    JsonObjectParser parser = new JsonObjectParser(OAuth2Utils.JSON_FACTORY);

    HttpCredentialsAdapter adapter = new HttpCredentialsAdapter(sourceCredentials);
    HttpRequestFactory requestFactory = httpTransport.createRequestFactory();

    String endpointUrl =
        this.iamEndpointOverride != null
            ? this.iamEndpointOverride
            : String.format(
                OAuth2Utils.IAM_ACCESS_TOKEN_ENDPOINT_FORMAT,
                getUniverseDomain(),
                this.targetPrincipal);

    GenericUrl url = new GenericUrl(endpointUrl);

    Map<String, Object> body =
        ImmutableMap.<String, Object>of(
            "delegates", this.delegates, "scope", this.scopes, "lifetime", this.lifetime + "s");

    HttpContent requestContent = new JsonHttpContent(parser.getJsonFactory(), body);
    HttpRequest request = requestFactory.buildPostRequest(url, requestContent);
    adapter.initialize(request);
    request.setParser(parser);
    MetricsUtils.setMetricsHeader(
        request,
        MetricsUtils.getGoogleCredentialsMetricsHeader(
            RequestType.ACCESS_TOKEN_REQUEST, getMetricsCredentialType()));

    HttpResponse response = null;
    try {
      response = request.execute();
    } catch (IOException e) {
      throw new IOException("Error requesting access token", e);
    }

    GenericData responseData = response.parseAs(GenericData.class);
    response.disconnect();

    String accessToken =
        OAuth2Utils.validateString(responseData, "accessToken", "Expected to find an accessToken");
    String expireTime =
        OAuth2Utils.validateString(responseData, "expireTime", "Expected to find an expireTime");

    DateFormat format = new SimpleDateFormat(RFC3339);
    format.setCalendar(calendar);
    try {
      Date date = format.parse(expireTime);
      return new AccessToken(accessToken, date);
    } catch (ParseException pe) {
      throw new IOException("Error parsing expireTime: " + pe.getMessage());
    }
  }

  /**
   * Returns an IdToken for the current Credential.
   *
   * @param targetAudience the audience field for the issued ID token
   * @param options credential specific options for for the token. For example, an ID token for an
   *     ImpersonatedCredentials can return the email address within the token claims if
   *     "ImpersonatedCredentials.INCLUDE_EMAIL" is provided as a list option.<br>
   *     Only one option value is supported: "ImpersonatedCredentials.INCLUDE_EMAIL" If no options
   *     are set, the default excludes the "includeEmail" attribute in the API request.
   * @return IdToken object which includes the raw id_token, expiration, and audience
   * @throws IOException if the attempt to get an ID token failed
   */
  @Override
  public IdToken idTokenWithAudience(String targetAudience, List<IdTokenProvider.Option> options)
      throws IOException {
    boolean includeEmail =
        options != null && options.contains(IdTokenProvider.Option.INCLUDE_EMAIL);
    return IamUtils.getIdToken(
        getAccount(),
        sourceCredentials,
        transportFactory.create(),
        targetAudience,
        includeEmail,
        ImmutableMap.of("delegates", this.delegates),
        getMetricsCredentialType(),
        getUniverseDomain());
  }

  @Override
  public int hashCode() {
    return Objects.hash(
        sourceCredentials,
        targetPrincipal,
        delegates,
        scopes,
        lifetime,
        quotaProjectId,
        iamEndpointOverride);
  }

  @Override
  public String toString() {
    return MoreObjects.toStringHelper(this)
        .add("sourceCredentials", sourceCredentials)
        .add("targetPrincipal", targetPrincipal)
        .add("delegates", delegates)
        .add("scopes", scopes)
        .add("lifetime", lifetime)
        .add("transportFactoryClassName", transportFactoryClassName)
        .add("quotaProjectId", quotaProjectId)
        .add("iamEndpointOverride", iamEndpointOverride)
        .toString();
  }

  @Override
  public boolean equals(Object obj) {
    if (!(obj instanceof ImpersonatedCredentials)) {
      return false;
    }
    if (!super.equals(obj)) {
      return false;
    }
    ImpersonatedCredentials other = (ImpersonatedCredentials) obj;
    return Objects.equals(this.sourceCredentials, other.sourceCredentials)
        && Objects.equals(this.targetPrincipal, other.targetPrincipal)
        && Objects.equals(this.delegates, other.delegates)
        && Objects.equals(this.scopes, other.scopes)
        && Objects.equals(this.lifetime, other.lifetime)
        && Objects.equals(this.transportFactoryClassName, other.transportFactoryClassName)
        && Objects.equals(this.quotaProjectId, other.quotaProjectId)
        && Objects.equals(this.iamEndpointOverride, other.iamEndpointOverride);
  }

  @Override
  public Builder toBuilder() {
    return new Builder(this);
  }

  public static Builder newBuilder() {
    return new Builder();
  }

  public static class Builder extends GoogleCredentials.Builder {

    private GoogleCredentials sourceCredentials;
    private String targetPrincipal;
    private List<String> delegates;
    private List<String> scopes;
    private int lifetime = DEFAULT_LIFETIME_IN_SECONDS;
    private HttpTransportFactory transportFactory;
    private String iamEndpointOverride;
    private Calendar calendar = Calendar.getInstance();

    protected Builder() {}

    /**
     * @param sourceCredentials The source credentials to use for impersonation.
     * @param targetPrincipal The service account to impersonate.
     * @deprecated Use {@link #Builder(ImpersonatedCredentials)} instead. This constructor will be
     *     removed in a future release.
     */
    @Deprecated
    protected Builder(GoogleCredentials sourceCredentials, String targetPrincipal) {
      this.sourceCredentials = sourceCredentials;
      this.targetPrincipal = targetPrincipal;
    }

    protected Builder(ImpersonatedCredentials credentials) {
      super(credentials);
      this.sourceCredentials = credentials.sourceCredentials;
      this.targetPrincipal = credentials.targetPrincipal;
      this.delegates = credentials.delegates;
      this.scopes = credentials.scopes;
      this.lifetime = credentials.lifetime;
      this.transportFactory = credentials.transportFactory;
      this.iamEndpointOverride = credentials.iamEndpointOverride;
    }

    @CanIgnoreReturnValue
    public Builder setSourceCredentials(GoogleCredentials sourceCredentials) {
      this.sourceCredentials = sourceCredentials;
      return this;
    }

    public GoogleCredentials getSourceCredentials() {
      return this.sourceCredentials;
    }

    @CanIgnoreReturnValue
    public Builder setTargetPrincipal(String targetPrincipal) {
      this.targetPrincipal = targetPrincipal;
      return this;
    }

    public String getTargetPrincipal() {
      return this.targetPrincipal;
    }

    @CanIgnoreReturnValue
    public Builder setDelegates(List<String> delegates) {
      this.delegates = delegates;
      return this;
    }

    public List<String> getDelegates() {
      return this.delegates;
    }

    @CanIgnoreReturnValue
    public Builder setScopes(List<String> scopes) {
      this.scopes = scopes;
      return this;
    }

    public List<String> getScopes() {
      return this.scopes;
    }

    @CanIgnoreReturnValue
    public Builder setLifetime(int lifetime) {
      this.lifetime = lifetime == 0 ? DEFAULT_LIFETIME_IN_SECONDS : lifetime;
      return this;
    }

    public int getLifetime() {
      return this.lifetime;
    }

    @CanIgnoreReturnValue
    public Builder setHttpTransportFactory(HttpTransportFactory transportFactory) {
      this.transportFactory = transportFactory;
      return this;
    }

    public HttpTransportFactory getHttpTransportFactory() {
      return transportFactory;
    }

    @Override
    @CanIgnoreReturnValue
    public Builder setQuotaProjectId(String quotaProjectId) {
      super.setQuotaProjectId(quotaProjectId);
      return this;
    }

    @CanIgnoreReturnValue
    public Builder setIamEndpointOverride(String iamEndpointOverride) {
      this.iamEndpointOverride = iamEndpointOverride;
      return this;
    }

    @CanIgnoreReturnValue
    public Builder setCalendar(Calendar calendar) {
      this.calendar = calendar;
      return this;
    }

    public Calendar getCalendar() {
      return this.calendar;
    }

    @Override
    public Builder setUniverseDomain(String universeDomain) {
      super.setUniverseDomain(universeDomain);
      return this;
    }

    @Override
    public ImpersonatedCredentials build() {
      try {
        return new ImpersonatedCredentials(this);
      } catch (IOException e) {
        // throwing exception would be breaking change. catching instead.
        // this should never happen.
        throw new IllegalStateException(e);
      }
    }
  }

  private void readObject(ObjectInputStream input) throws IOException, ClassNotFoundException {
    input.defaultReadObject();
    transportFactory = newInstance(transportFactoryClassName);
  }
}<|MERGE_RESOLUTION|>--- conflicted
+++ resolved
@@ -503,20 +503,6 @@
   }
 
   @Override
-  public String getUniverseDomain() throws IOException {
-    try {
-      if (isExplicitUniverseDomain()) {
-        return super.getUniverseDomain();
-      }
-      return this.sourceCredentials.getUniverseDomain();
-    } catch (IOException e) {
-      // Throwing an IOException would be a breaking change, so wrap it here.
-      // This should not happen for this credential type.
-      throw new IllegalStateException(e);
-    }
-  }
-
-  @Override
   boolean isDefaultUniverseDomain() {
     try {
       return getUniverseDomain().equals(Credentials.GOOGLE_DEFAULT_UNIVERSE);
@@ -533,9 +519,6 @@
       this.sourceCredentials =
           this.sourceCredentials.createScoped(Arrays.asList(CLOUD_PLATFORM_SCOPE));
     }
-<<<<<<< HEAD
-    if (isDefaultUniverseDomain()) {
-=======
 
     // skip for SA with SSJ flow because it uses self-signed JWT
     // and will get refreshed at initialize request step
@@ -544,7 +527,6 @@
         || (isDefaultUniverseDomain()
             && ((ServiceAccountCredentials) this.sourceCredentials)
                 .shouldUseAssertionFlowForGdu())) {
->>>>>>> f33d84c0
       try {
         this.sourceCredentials.refreshIfExpired();
       } catch (IOException e) {
