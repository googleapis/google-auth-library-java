/*
 * Copyright 2015, Google Inc. All rights reserved.
 *
 * Redistribution and use in source and binary forms, with or without
 * modification, are permitted provided that the following conditions are
 * met:
 *
 *    * Redistributions of source code must retain the above copyright
 * notice, this list of conditions and the following disclaimer.
 *    * Redistributions in binary form must reproduce the above
 * copyright notice, this list of conditions and the following disclaimer
 * in the documentation and/or other materials provided with the
 * distribution.
 *
 *    * Neither the name of Google Inc. nor the names of its
 * contributors may be used to endorse or promote products derived from
 * this software without specific prior written permission.
 *
 * THIS SOFTWARE IS PROVIDED BY THE COPYRIGHT HOLDERS AND CONTRIBUTORS
 * "AS IS" AND ANY EXPRESS OR IMPLIED WARRANTIES, INCLUDING, BUT NOT
 * LIMITED TO, THE IMPLIED WARRANTIES OF MERCHANTABILITY AND FITNESS FOR
 * A PARTICULAR PURPOSE ARE DISCLAIMED. IN NO EVENT SHALL THE COPYRIGHT
 * OWNER OR CONTRIBUTORS BE LIABLE FOR ANY DIRECT, INDIRECT, INCIDENTAL,
 * SPECIAL, EXEMPLARY, OR CONSEQUENTIAL DAMAGES (INCLUDING, BUT NOT
 * LIMITED TO, PROCUREMENT OF SUBSTITUTE GOODS OR SERVICES; LOSS OF USE,
 * DATA, OR PROFITS; OR BUSINESS INTERRUPTION) HOWEVER CAUSED AND ON ANY
 * THEORY OF LIABILITY, WHETHER IN CONTRACT, STRICT LIABILITY, OR TORT
 * (INCLUDING NEGLIGENCE OR OTHERWISE) ARISING IN ANY WAY OUT OF THE USE
 * OF THIS SOFTWARE, EVEN IF ADVISED OF THE POSSIBILITY OF SUCH DAMAGE.
 */

package com.google.auth.oauth2;

import static com.google.auth.oauth2.OAuth2Utils.JSON_FACTORY;
import static com.google.common.base.MoreObjects.firstNonNull;

import com.google.api.client.http.GenericUrl;
import com.google.api.client.http.HttpRequest;
import com.google.api.client.http.HttpRequestFactory;
import com.google.api.client.http.HttpResponse;
import com.google.api.client.http.UrlEncodedContent;
import com.google.api.client.json.GenericJson;
import com.google.api.client.json.JsonFactory;
import com.google.api.client.json.JsonObjectParser;
import com.google.api.client.util.GenericData;
import com.google.api.client.util.Preconditions;
import com.google.auth.http.HttpTransportFactory;
import com.google.common.base.MoreObjects;
import java.io.ByteArrayInputStream;
import java.io.IOException;
import java.io.InputStream;
import java.io.ObjectInputStream;
import java.net.URI;
import java.nio.charset.StandardCharsets;
import java.util.Date;
import java.util.List;
import java.util.Map;
import java.util.Objects;

/** OAuth2 Credentials representing a user's identity and consent. */
public class UserCredentials extends GoogleCredentials
    implements QuotaProjectIdProvider, IdTokenProvider {

  private static final String GRANT_TYPE = "refresh_token";
  private static final String PARSE_ERROR_PREFIX = "Error parsing token refresh response. ";
  private static final long serialVersionUID = -4800758775038679176L;

  private final String clientId;
  private final String clientSecret;
  private final String refreshToken;
  private final URI tokenServerUri;
  private final String transportFactoryClassName;
  private final String quotaProjectId;

  private transient HttpTransportFactory transportFactory;

  /**
   * Constructor with all parameters allowing custom transport and server URL.
   *
   * @param clientId Client ID of the credential from the console.
   * @param clientSecret Client ID of the credential from the console.
   * @param refreshToken A refresh token resulting from a OAuth2 consent flow.
   * @param accessToken Initial or temporary access token.
   * @param transportFactory HTTP transport factory, creates the transport used to get access
   *     tokens.
   * @param tokenServerUri URI of the end point that provides tokens
   */
  private UserCredentials(
      String clientId,
      String clientSecret,
      String refreshToken,
      AccessToken accessToken,
      HttpTransportFactory transportFactory,
      URI tokenServerUri,
      String quotaProjectId) {
    super(accessToken);
    this.clientId = Preconditions.checkNotNull(clientId);
    this.clientSecret = Preconditions.checkNotNull(clientSecret);
    this.refreshToken = refreshToken;
    this.transportFactory =
        firstNonNull(
            transportFactory,
            getFromServiceLoader(HttpTransportFactory.class, OAuth2Utils.HTTP_TRANSPORT_FACTORY));
    this.tokenServerUri = (tokenServerUri == null) ? OAuth2Utils.TOKEN_SERVER_URI : tokenServerUri;
    this.transportFactoryClassName = this.transportFactory.getClass().getName();
    this.quotaProjectId = quotaProjectId;
    Preconditions.checkState(
        accessToken != null || refreshToken != null,
        "Either accessToken or refreshToken must not be null");
  }

  /**
   * Returns user credentials defined by JSON contents using the format supported by the Cloud SDK.
   *
   * @param json a map from the JSON representing the credentials.
   * @param transportFactory HTTP transport factory, creates the transport used to get access
   *     tokens.
   * @return the credentials defined by the JSON.
   * @throws IOException if the credential cannot be created from the JSON.
   */
  static UserCredentials fromJson(Map<String, Object> json, HttpTransportFactory transportFactory)
      throws IOException {
    String clientId = (String) json.get("client_id");
    String clientSecret = (String) json.get("client_secret");
    String refreshToken = (String) json.get("refresh_token");
    String quotaProjectId = (String) json.get("quota_project_id");
    if (clientId == null || clientSecret == null || refreshToken == null) {
      throw new IOException(
          "Error reading user credential from JSON, "
              + " expecting 'client_id', 'client_secret' and 'refresh_token'.");
    }
    return UserCredentials.newBuilder()
        .setClientId(clientId)
        .setClientSecret(clientSecret)
        .setRefreshToken(refreshToken)
        .setAccessToken(null)
        .setHttpTransportFactory(transportFactory)
        .setTokenServerUri(null)
        .setQuotaProjectId(quotaProjectId)
        .build();
  }

  /**
   * Returns credentials defined by a JSON file stream using the format supported by the Cloud SDK.
   *
   * @param credentialsStream the stream with the credential definition.
   * @return the credential defined by the credentialsStream.
   * @throws IOException if the credential cannot be created from the stream.
   */
  public static UserCredentials fromStream(InputStream credentialsStream) throws IOException {
    return fromStream(credentialsStream, OAuth2Utils.HTTP_TRANSPORT_FACTORY);
  }

  /**
   * Returns credentials defined by a JSON file stream using the format supported by the Cloud SDK.
   *
   * @param credentialsStream the stream with the credential definition.
   * @param transportFactory HTTP transport factory, creates the transport used to get access
   *     tokens.
   * @return the credential defined by the credentialsStream.
   * @throws IOException if the credential cannot be created from the stream.
   */
  public static UserCredentials fromStream(
      InputStream credentialsStream, HttpTransportFactory transportFactory) throws IOException {
    Preconditions.checkNotNull(credentialsStream);
    Preconditions.checkNotNull(transportFactory);

    JsonFactory jsonFactory = JSON_FACTORY;
    JsonObjectParser parser = new JsonObjectParser(jsonFactory);
    GenericJson fileContents =
        parser.parseAndClose(credentialsStream, StandardCharsets.UTF_8, GenericJson.class);

    String fileType = (String) fileContents.get("type");
    if (fileType == null) {
      throw new IOException("Error reading credentials from stream, 'type' field not specified.");
    }
    if (USER_FILE_TYPE.equals(fileType)) {
      return fromJson(fileContents, transportFactory);
    }
    throw new IOException(
        String.format(
            "Error reading credentials from stream, 'type' value '%s' not recognized."
                + " Expecting '%s'.",
            fileType, USER_FILE_TYPE));
  }

  /** Refreshes the OAuth2 access token by getting a new access token from the refresh token */
  @Override
  public AccessToken refreshAccessToken() throws IOException {
    GenericData responseData = doRefreshAccessToken();
    String accessToken =
        OAuth2Utils.validateString(responseData, "access_token", PARSE_ERROR_PREFIX);
    int expiresInSeconds =
        OAuth2Utils.validateInt32(responseData, "expires_in", PARSE_ERROR_PREFIX);
    long expiresAtMilliseconds = clock.currentTimeMillis() + expiresInSeconds * 1000;
    return new AccessToken(accessToken, new Date(expiresAtMilliseconds));
  }

  /**
   * Returns a Google ID Token from the refresh token response.
   *
   * @param targetAudience the aud: field the IdToken should include. This is not unused for
   *     UserCredentials.
   * @param options list of Credential specific options for for the token. Currently unused for
   *     UserCredentials.
   * @throws IOException if the attempt to get an IdToken failed
   * @return IdToken object which includes the raw id_token, expiration and audience
   */
  @Override
  public IdToken idTokenWithAudience(String targetAudience, List<Option> options)
      throws IOException {
    GenericData responseData = doRefreshAccessToken();
    String idTokenKey = "id_token";
    if (responseData.containsKey(idTokenKey)) {
      String idTokenString =
          OAuth2Utils.validateString(responseData, idTokenKey, PARSE_ERROR_PREFIX);
      return IdToken.create(idTokenString);
    }

<<<<<<< HEAD
    throw new IOException("UserCredentials instance cannot refresh id token unless you are logged" +
    " into gcloud. Please see https://cloud.google.com/run/docs/authenticating/developers" + 
    " for more info.");
=======
    throw new IOException(
        "UserCredentials instance cannot refresh id token because there is no id token in refresh response.");
>>>>>>> bce601b3
  }

  /**
   * Returns client ID of the credential from the console.
   *
   * @return client ID
   */
  public final String getClientId() {
    return clientId;
  }

  /**
   * Returns client secret of the credential from the console.
   *
   * @return client secret
   */
  public final String getClientSecret() {
    return clientSecret;
  }

  /**
   * Returns the refresh token resulting from a OAuth2 consent flow.
   *
   * @return refresh token
   */
  public final String getRefreshToken() {
    return refreshToken;
  }

  /**
   * Does refresh access token request
   *
   * @return Refresh token response data
   */
  private GenericData doRefreshAccessToken() throws IOException {
    if (refreshToken == null) {
      throw new IllegalStateException(
          "UserCredentials instance cannot refresh because there is no refresh token.");
    }
    GenericData tokenRequest = new GenericData();
    tokenRequest.set("client_id", clientId);
    tokenRequest.set("client_secret", clientSecret);
    tokenRequest.set("refresh_token", refreshToken);
    tokenRequest.set("grant_type", GRANT_TYPE);
    UrlEncodedContent content = new UrlEncodedContent(tokenRequest);

    HttpRequestFactory requestFactory = transportFactory.create().createRequestFactory();
    HttpRequest request = requestFactory.buildPostRequest(new GenericUrl(tokenServerUri), content);
    request.setParser(new JsonObjectParser(JSON_FACTORY));
    HttpResponse response = request.execute();
    return response.parseAs(GenericData.class);
  }

  /**
   * Returns the instance of InputStream containing the following user credentials in JSON format: -
   * RefreshToken - ClientId - ClientSecret - ServerTokenUri
   *
   * @return user credentials stream
   */
  private InputStream getUserCredentialsStream() throws IOException {
    GenericJson json = new GenericJson();
    json.put("type", GoogleCredentials.USER_FILE_TYPE);
    if (refreshToken != null) {
      json.put("refresh_token", refreshToken);
    }
    if (tokenServerUri != null) {
      json.put("token_server_uri", tokenServerUri);
    }
    if (clientId != null) {
      json.put("client_id", clientId);
    }
    if (clientSecret != null) {
      json.put("client_secret", clientSecret);
    }
    if (quotaProjectId != null) {
      json.put("quota_project", clientSecret);
    }
    json.setFactory(JSON_FACTORY);
    String text = json.toPrettyString();
    return new ByteArrayInputStream(text.getBytes(StandardCharsets.UTF_8));
  }

  /**
   * Saves the end user credentials into the given file path.
   *
   * @param filePath Path to file where to store the credentials
   * @throws IOException An error storing the credentials.
   */
  public void save(String filePath) throws IOException {
    OAuth2Utils.writeInputStreamToFile(getUserCredentialsStream(), filePath);
  }

  @Override
  protected Map<String, List<String>> getAdditionalHeaders() {
    Map<String, List<String>> headers = super.getAdditionalHeaders();
    if (quotaProjectId != null) {
      return addQuotaProjectIdToRequestMetadata(quotaProjectId, headers);
    }
    return headers;
  }

  @Override
  public int hashCode() {
    return Objects.hash(
        super.hashCode(),
        clientId,
        clientSecret,
        refreshToken,
        tokenServerUri,
        transportFactoryClassName,
        quotaProjectId);
  }

  @Override
  public String toString() {
    return MoreObjects.toStringHelper(this)
        .add("requestMetadata", getRequestMetadataInternal())
        .add("temporaryAccess", getAccessToken())
        .add("clientId", clientId)
        .add("refreshToken", refreshToken)
        .add("tokenServerUri", tokenServerUri)
        .add("transportFactoryClassName", transportFactoryClassName)
        .add("quotaProjectId", quotaProjectId)
        .toString();
  }

  @Override
  public boolean equals(Object obj) {
    if (!(obj instanceof UserCredentials)) {
      return false;
    }
    UserCredentials other = (UserCredentials) obj;
    return super.equals(other)
        && Objects.equals(this.clientId, other.clientId)
        && Objects.equals(this.clientSecret, other.clientSecret)
        && Objects.equals(this.refreshToken, other.refreshToken)
        && Objects.equals(this.tokenServerUri, other.tokenServerUri)
        && Objects.equals(this.transportFactoryClassName, other.transportFactoryClassName)
        && Objects.equals(this.quotaProjectId, other.quotaProjectId);
  }

  private void readObject(ObjectInputStream input) throws IOException, ClassNotFoundException {
    input.defaultReadObject();
    transportFactory = newInstance(transportFactoryClassName);
  }

  public static Builder newBuilder() {
    return new Builder();
  }

  public Builder toBuilder() {
    return new Builder(this);
  }

  @Override
  public String getQuotaProjectId() {
    return quotaProjectId;
  }

  public static class Builder extends GoogleCredentials.Builder {

    private String clientId;
    private String clientSecret;
    private String refreshToken;
    private URI tokenServerUri;
    private HttpTransportFactory transportFactory;
    private String quotaProjectId;

    protected Builder() {}

    protected Builder(UserCredentials credentials) {
      this.clientId = credentials.clientId;
      this.clientSecret = credentials.clientSecret;
      this.refreshToken = credentials.refreshToken;
      this.transportFactory = credentials.transportFactory;
      this.tokenServerUri = credentials.tokenServerUri;
      this.quotaProjectId = credentials.quotaProjectId;
    }

    public Builder setClientId(String clientId) {
      this.clientId = clientId;
      return this;
    }

    public Builder setClientSecret(String clientSecret) {
      this.clientSecret = clientSecret;
      return this;
    }

    public Builder setRefreshToken(String refreshToken) {
      this.refreshToken = refreshToken;
      return this;
    }

    public Builder setTokenServerUri(URI tokenServerUri) {
      this.tokenServerUri = tokenServerUri;
      return this;
    }

    public Builder setHttpTransportFactory(HttpTransportFactory transportFactory) {
      this.transportFactory = transportFactory;
      return this;
    }

    public Builder setAccessToken(AccessToken token) {
      super.setAccessToken(token);
      return this;
    }

    public Builder setQuotaProjectId(String quotaProjectId) {
      this.quotaProjectId = quotaProjectId;
      return this;
    }

    public String getClientId() {
      return clientId;
    }

    public String getClientSecret() {
      return clientSecret;
    }

    public String getRefreshToken() {
      return refreshToken;
    }

    public URI getTokenServerUri() {
      return tokenServerUri;
    }

    public HttpTransportFactory getHttpTransportFactory() {
      return transportFactory;
    }

    public String getQuotaProjectId() {
      return quotaProjectId;
    }

    public UserCredentials build() {
      return new UserCredentials(
          clientId,
          clientSecret,
          refreshToken,
          getAccessToken(),
          transportFactory,
          tokenServerUri,
          quotaProjectId);
    }
  }
}<|MERGE_RESOLUTION|>--- conflicted
+++ resolved
@@ -217,14 +217,9 @@
       return IdToken.create(idTokenString);
     }
 
-<<<<<<< HEAD
     throw new IOException("UserCredentials instance cannot refresh id token unless you are logged" +
     " into gcloud. Please see https://cloud.google.com/run/docs/authenticating/developers" + 
     " for more info.");
-=======
-    throw new IOException(
-        "UserCredentials instance cannot refresh id token because there is no id token in refresh response.");
->>>>>>> bce601b3
   }
 
   /**
