/*
 * Copyright 2015, Google Inc. All rights reserved.
 *
 * Redistribution and use in source and binary forms, with or without
 * modification, are permitted provided that the following conditions are
 * met:
 *
 *    * Redistributions of source code must retain the above copyright
 * notice, this list of conditions and the following disclaimer.
 *    * Redistributions in binary form must reproduce the above
 * copyright notice, this list of conditions and the following disclaimer
 * in the documentation and/or other materials provided with the
 * distribution.
 *
 *    * Neither the name of Google Inc. nor the names of its
 * contributors may be used to endorse or promote products derived from
 * this software without specific prior written permission.
 *
 * THIS SOFTWARE IS PROVIDED BY THE COPYRIGHT HOLDERS AND CONTRIBUTORS
 * "AS IS" AND ANY EXPRESS OR IMPLIED WARRANTIES, INCLUDING, BUT NOT
 * LIMITED TO, THE IMPLIED WARRANTIES OF MERCHANTABILITY AND FITNESS FOR
 * A PARTICULAR PURPOSE ARE DISCLAIMED. IN NO EVENT SHALL THE COPYRIGHT
 * OWNER OR CONTRIBUTORS BE LIABLE FOR ANY DIRECT, INDIRECT, INCIDENTAL,
 * SPECIAL, EXEMPLARY, OR CONSEQUENTIAL DAMAGES (INCLUDING, BUT NOT
 * LIMITED TO, PROCUREMENT OF SUBSTITUTE GOODS OR SERVICES; LOSS OF USE,
 * DATA, OR PROFITS; OR BUSINESS INTERRUPTION) HOWEVER CAUSED AND ON ANY
 * THEORY OF LIABILITY, WHETHER IN CONTRACT, STRICT LIABILITY, OR TORT
 * (INCLUDING NEGLIGENCE OR OTHERWISE) ARISING IN ANY WAY OUT OF THE USE
 * OF THIS SOFTWARE, EVEN IF ADVISED OF THE POSSIBILITY OF SUCH DAMAGE.
 */

package com.google.auth.oauth2;

import static com.google.common.base.MoreObjects.firstNonNull;

import com.google.api.client.http.GenericUrl;
import com.google.api.client.http.HttpHeaders;
import com.google.api.client.http.HttpRequest;
import com.google.api.client.http.HttpResponse;
import com.google.api.client.http.HttpResponseException;
import com.google.api.client.http.HttpStatusCodes;
import com.google.api.client.json.JsonObjectParser;
import com.google.api.client.util.GenericData;
import com.google.auth.Credentials;
import com.google.auth.Retryable;
import com.google.auth.ServiceAccountSigner;
import com.google.auth.http.HttpTransportFactory;
import com.google.common.annotations.VisibleForTesting;
import com.google.common.base.Joiner;
import com.google.common.base.MoreObjects.ToStringHelper;
import com.google.common.collect.ImmutableSet;
import com.google.errorprone.annotations.CanIgnoreReturnValue;
import java.io.BufferedReader;
import java.io.File;
import java.io.IOException;
import java.io.InputStream;
import java.io.InputStreamReader;
import java.io.ObjectInputStream;
import java.net.SocketTimeoutException;
import java.net.UnknownHostException;
import java.time.Duration;
import java.util.ArrayList;
import java.util.Arrays;
import java.util.Collection;
import java.util.Collections;
import java.util.Date;
import java.util.List;
import java.util.Map;
import java.util.Objects;
import java.util.logging.Level;
import java.util.logging.Logger;

/**
 * OAuth2 credentials representing the built-in service account for a Google Compute Engine VM.
 *
 * <p>Fetches access tokens from the Google Compute Engine metadata server.
 *
 * <p>These credentials use the IAM API to sign data. See {@link #sign(byte[])} for more details.
 */
public class ComputeEngineCredentials extends GoogleCredentials
    implements ServiceAccountSigner, IdTokenProvider {

  // Decrease timing margins on GCE.
  // This is needed because GCE VMs maintain their own OAuth cache that expires T-4 mins, attempting
  // to refresh a token before then, will yield the same stale token. To enable pre-emptive
  // refreshes, the margins must be shortened. This shouldn't cause problems since the clock skew
  // on the VM and metadata proxy should be non-existent.
  static final Duration COMPUTE_EXPIRATION_MARGIN = Duration.ofMinutes(3);
  static final Duration COMPUTE_REFRESH_MARGIN = Duration.ofMinutes(3).plusSeconds(45);

  private static final Logger LOGGER = Logger.getLogger(ComputeEngineCredentials.class.getName());

  static final String DEFAULT_METADATA_SERVER_URL = "http://metadata.google.internal";

  static final String SIGN_BLOB_URL_FORMAT =
      "https://iamcredentials.googleapis.com/v1/projects/-/serviceAccounts/%s:signBlob";

  // Note: the explicit `timeout` and `tries` below is a workaround. The underlying
  // issue is that resolving an unknown host on some networks will take
  // 20-30 seconds; making this timeout short fixes the issue, but
  // could lead to false negatives in the event that we are on GCE, but
  // the metadata resolution was particularly slow. The latter case is
  // "unlikely" since the expected 4-nines time is about 0.5 seconds.
  // This allows us to limit the total ping maximum timeout to 1.5 seconds
  // for developer desktop scenarios.
  static final int MAX_COMPUTE_PING_TRIES = 3;
  static final int COMPUTE_PING_CONNECTION_TIMEOUT_MS = 500;

  private static final String METADATA_FLAVOR = "Metadata-Flavor";
  private static final String GOOGLE = "Google";
  private static final String WINDOWS = "windows";
  private static final String LINUX = "linux";

  private static final String PARSE_ERROR_PREFIX = "Error parsing token refresh response. ";
  private static final String PARSE_ERROR_ACCOUNT = "Error parsing service account response. ";
  private static final long serialVersionUID = -4113476462526554235L;

  private final String transportFactoryClassName;

  private final Collection<String> scopes;

  private transient HttpTransportFactory transportFactory;
  private transient String serviceAccountEmail;

  private String universeDomainFromMetadata = null;

  /**
   * An internal constructor
   *
   * @param builder A builder for {@link ComputeEngineCredentials} See {@link
   *     ComputeEngineCredentials.Builder}
   */
  private ComputeEngineCredentials(ComputeEngineCredentials.Builder builder) {
    super(builder);

    this.transportFactory =
        firstNonNull(
            builder.getHttpTransportFactory(),
            getFromServiceLoader(HttpTransportFactory.class, OAuth2Utils.HTTP_TRANSPORT_FACTORY));
    this.transportFactoryClassName = this.transportFactory.getClass().getName();
    // Use defaultScopes only when scopes don't exist.
    Collection<String> scopesToUse = builder.scopes;
    if (scopesToUse == null || scopesToUse.isEmpty()) {
      scopesToUse = builder.getDefaultScopes();
    }
    if (scopesToUse == null) {
      this.scopes = ImmutableSet.<String>of();
    } else {
      List<String> scopeList = new ArrayList<String>(scopesToUse);
      scopeList.removeAll(Arrays.asList("", null));
      this.scopes = ImmutableSet.<String>copyOf(scopeList);
    }
  }

  /** Clones the compute engine account with the specified scopes. */
  @Override
  public GoogleCredentials createScoped(Collection<String> newScopes) {
    ComputeEngineCredentials.Builder builder =
        this.toBuilder().setHttpTransportFactory(transportFactory).setScopes(newScopes);
    return new ComputeEngineCredentials(builder);
  }

  /** Clones the compute engine account with the specified scopes and default scopes. */
  @Override
  public GoogleCredentials createScoped(
      Collection<String> newScopes, Collection<String> newDefaultScopes) {
    ComputeEngineCredentials.Builder builder =
        ComputeEngineCredentials.newBuilder()
            .setHttpTransportFactory(transportFactory)
            .setScopes(newScopes)
            .setDefaultScopes(newDefaultScopes);
    return new ComputeEngineCredentials(builder);
  }

  /**
   * Create a new ComputeEngineCredentials instance with default behavior.
   *
   * @return new ComputeEngineCredentials
   */
  public static ComputeEngineCredentials create() {
    return new ComputeEngineCredentials(ComputeEngineCredentials.newBuilder());
  }

  public final Collection<String> getScopes() {
    return scopes;
  }

  /**
   * If scopes is specified, add "?scopes=comma-separated-list-of-scopes" to the token url.
   *
   * @return token url with the given scopes
   */
  String createTokenUrlWithScopes() {
    GenericUrl tokenUrl = new GenericUrl(getTokenServerEncodedUrl());
    if (!scopes.isEmpty()) {
      tokenUrl.set("scopes", Joiner.on(',').join(scopes));
    }
    return tokenUrl.toString();
  }

  /**
   * Gets the universe domain from the GCE metadata server.
   *
   * <p>Returns an explicit universe domain if it was provided during credential initialization.
   *
   * <p>Returns the {@link Credentials#GOOGLE_DEFAULT_UNIVERSE} if universe domain endpoint is not
   * found (404) or returns an empty string.
   *
   * <p>Otherwise, returns universe domain from GCE metadata service.
   *
   * <p>Any above value is cached for the credential lifetime.
   *
   * @throws IOException if a call to GCE metadata service was unsuccessful. Check if exception
   *     implements the {@link Retryable} and {@code isRetryable()} will return true if the
   *     operation may be retried.
   * @return string representing a universe domain in the format some-domain.xyz
   */
  @Override
  public String getUniverseDomain() throws IOException {
    if (isExplicitUniverseDomain()) {
      return super.getUniverseDomain();
    }

    synchronized (this) {
      if (this.universeDomainFromMetadata != null) {
        return this.universeDomainFromMetadata;
      }
    }

    String universeDomainFromMetadata = getUniverseDomainFromMetadata();
    synchronized (this) {
      this.universeDomainFromMetadata = universeDomainFromMetadata;
    }
    return universeDomainFromMetadata;
  }

  private String getUniverseDomainFromMetadata() throws IOException {
    HttpResponse response = getMetadataResponse(getUniverseDomainUrl());
    int statusCode = response.getStatusCode();
    if (statusCode == HttpStatusCodes.STATUS_CODE_NOT_FOUND) {
      return Credentials.GOOGLE_DEFAULT_UNIVERSE;
    }
    if (statusCode != HttpStatusCodes.STATUS_CODE_OK) {
      IOException cause =
          new IOException(
              String.format(
                  "Unexpected Error code %s trying to get universe domain"
                      + " from Compute Engine metadata for the default service account: %s",
                  statusCode, response.parseAsString()));
      throw new GoogleAuthException(true, cause);
    }
    String responseString = response.parseAsString();

    /* Earlier versions of MDS that supports universe_domain return empty string instead of GDU. */
    if (responseString.isEmpty()) {
      return Credentials.GOOGLE_DEFAULT_UNIVERSE;
    }
    return responseString;
  }

  /** Refresh the access token by getting it from the GCE metadata server */
  @Override
  public AccessToken refreshAccessToken() throws IOException {
    HttpResponse response = getMetadataResponse(createTokenUrlWithScopes());
    int statusCode = response.getStatusCode();
    if (statusCode == HttpStatusCodes.STATUS_CODE_NOT_FOUND) {
      throw new IOException(
          String.format(
              "Error code %s trying to get security access token from"
                  + " Compute Engine metadata for the default service account. This may be because"
                  + " the virtual machine instance does not have permission scopes specified."
                  + " It is possible to skip checking for Compute Engine metadata by specifying the environment "
                  + " variable "
                  + DefaultCredentialsProvider.NO_GCE_CHECK_ENV_VAR
                  + "=true.",
              statusCode));
    }
    if (statusCode != HttpStatusCodes.STATUS_CODE_OK) {
      throw new IOException(
          String.format(
              "Unexpected Error code %s trying to get security access"
                  + " token from Compute Engine metadata for the default service account: %s",
              statusCode, response.parseAsString()));
    }
    InputStream content = response.getContent();
    if (content == null) {
      // Throw explicitly here on empty content to avoid NullPointerException from parseAs call.
      // Mock transports will have success code with empty content by default.
      throw new IOException("Empty content from metadata token server request.");
    }
    GenericData responseData = response.parseAs(GenericData.class);
    String accessToken =
        OAuth2Utils.validateString(responseData, "access_token", PARSE_ERROR_PREFIX);
    int expiresInSeconds =
        OAuth2Utils.validateInt32(responseData, "expires_in", PARSE_ERROR_PREFIX);
    long expiresAtMilliseconds = clock.currentTimeMillis() + expiresInSeconds * 1000;
    return new AccessToken(accessToken, new Date(expiresAtMilliseconds));
  }

  /**
   * Returns a Google ID Token from the metadata server on ComputeEngine
   *
   * @param targetAudience the aud: field the IdToken should include
   * @param options list of Credential specific options for the token. For example, an IDToken for a
   *     ComputeEngineCredential could have the full formatted claims returned if
   *     IdTokenProvider.Option.FORMAT_FULL) is provided as a list option. Valid option values are:
   *     <br>
   *     IdTokenProvider.Option.FORMAT_FULL<br>
   *     IdTokenProvider.Option.LICENSES_TRUE<br>
   *     If no options are set, the defaults are "&amp;format=standard&amp;licenses=false"
   * @throws IOException if the attempt to get an IdToken failed
   * @return IdToken object which includes the raw id_token, JsonWebSignature
   */
  @Override
  public IdToken idTokenWithAudience(String targetAudience, List<IdTokenProvider.Option> options)
      throws IOException {
    GenericUrl documentUrl = new GenericUrl(getIdentityDocumentUrl());
    if (options != null) {
      if (options.contains(IdTokenProvider.Option.FORMAT_FULL)) {
        documentUrl.set("format", "full");
      }
      if (options.contains(IdTokenProvider.Option.LICENSES_TRUE)) {
        // license will only get returned if format is also full
        documentUrl.set("format", "full");
        documentUrl.set("license", "TRUE");
      }
    }
    documentUrl.set("audience", targetAudience);
    HttpResponse response = getMetadataResponse(documentUrl.toString());
    InputStream content = response.getContent();
    if (content == null) {
      throw new IOException("Empty content from metadata token server request.");
    }
    String rawToken = response.parseAsString();
    return IdToken.create(rawToken);
  }

  private HttpResponse getMetadataResponse(String url) throws IOException {
    GenericUrl genericUrl = new GenericUrl(url);
    HttpRequest request =
        transportFactory.create().createRequestFactory().buildGetRequest(genericUrl);
    JsonObjectParser parser = new JsonObjectParser(OAuth2Utils.JSON_FACTORY);
    request.setParser(parser);
    request.getHeaders().set(METADATA_FLAVOR, GOOGLE);
    request.setThrowExceptionOnExecuteError(false);
    HttpResponse response;
    try {
      response = request.execute();
    } catch (UnknownHostException exception) {
      throw new IOException(
          "ComputeEngineCredentials cannot find the metadata server. This is"
              + " likely because code is not running on Google Compute Engine.",
          exception);
    }

    if (response.getStatusCode() == 503) {
      throw GoogleAuthException.createWithTokenEndpointResponseException(
          new HttpResponseException(response));
    }

    return response;
  }

  /**
   * Implements an algorithm to detect whether the code is running on Google Compute Environment
   * (GCE) or equivalent runtime. <a href="https://google.aip.dev/auth/4115">See AIP-4115 for more
   * details</a> The algorithm consists of active and passive checks: <br>
   * <b>Active:</b> to check that GCE Metadata service is present by sending a http request to send
   * a request to {@code ComputeEngineCredentials.DEFAULT_METADATA_SERVER_URL}
   *
   * <p><b>Passive:</b> to check if SMBIOS variable is present and contains expected value. This
   * step is platform specific:
   *
   * <p><b>For Linux:</b> check if the file "/sys/class/dmi/id/product_name" exists and contains a
   * line that starts with Google.
   *
   * <p><b>For Windows:</b> to be implemented
   *
   * <p><b>Other platforms:</b> not supported
   *
   * <p>This algorithm can be disabled with environment variable {@code
   * DefaultCredentialsProvider.NO_GCE_CHECK_ENV_VAR} set to {@code true}. In this case, the
   * algorithm will always return {@code false} Returns {@code true} if currently running on Google
   * Compute Environment (GCE) or equivalent runtime. Returns {@code false} if detection fails,
   * platform is not supported or if detection disabled using the environment variable.
   */
  static synchronized boolean isOnGce(
      HttpTransportFactory transportFactory, DefaultCredentialsProvider provider) {
    // If the environment has requested that we do no GCE checks, return immediately.
    if (Boolean.parseBoolean(provider.getEnv(DefaultCredentialsProvider.NO_GCE_CHECK_ENV_VAR))) {
      return false;
    }

    boolean result = pingComputeEngineMetadata(transportFactory, provider);

    if (!result) {
      result = checkStaticGceDetection(provider);
    }

    if (!result) {
      LOGGER.log(Level.FINE, "Failed to detect whether running on Google Compute Engine.");
    }

    return result;
  }

  @VisibleForTesting
  static boolean checkProductNameOnLinux(BufferedReader reader) throws IOException {
    String name = reader.readLine().trim();
    return name.startsWith(GOOGLE);
  }

  @VisibleForTesting
  static boolean checkStaticGceDetection(DefaultCredentialsProvider provider) {
    String osName = provider.getOsName();
    try {
      if (osName.startsWith(LINUX)) {
        // Checks GCE residency on Linux platform.
        File linuxFile = new File("/sys/class/dmi/id/product_name");
        return checkProductNameOnLinux(
            new BufferedReader(new InputStreamReader(provider.readStream(linuxFile))));
      } else if (osName.startsWith(WINDOWS)) {
        // Checks GCE residency on Windows platform.
        // TODO: implement registry check via FFI
        return false;
      }
    } catch (IOException e) {
      LOGGER.log(Level.FINE, "Encountered an unexpected exception when checking SMBIOS value", e);
      return false;
    }
    // Platforms other than Linux and Windows are not supported.
    return false;
  }

  private static boolean pingComputeEngineMetadata(
      HttpTransportFactory transportFactory, DefaultCredentialsProvider provider) {
    GenericUrl tokenUrl = new GenericUrl(getMetadataServerUrl(provider));
    for (int i = 1; i <= MAX_COMPUTE_PING_TRIES; ++i) {
      try {
        HttpRequest request =
            transportFactory.create().createRequestFactory().buildGetRequest(tokenUrl);
        request.setConnectTimeout(COMPUTE_PING_CONNECTION_TIMEOUT_MS);
        request.getHeaders().set(METADATA_FLAVOR, GOOGLE);

        HttpResponse response = request.execute();
        try {
          // Internet providers can return a generic response to all requests, so it is necessary
          // to check that metadata header is present also.
          HttpHeaders headers = response.getHeaders();
          return OAuth2Utils.headersContainValue(headers, METADATA_FLAVOR, GOOGLE);
        } finally {
          response.disconnect();
        }
      } catch (SocketTimeoutException expected) {
        // Ignore logging timeouts which is the expected failure mode in non GCE environments.
      } catch (IOException e) {
        LOGGER.log(
            Level.FINE,
            "Encountered an unexpected exception when checking"
                + " if running on Google Compute Engine using Metadata Service ping.",
            e);
      }
    }
    return false;
  }

  public static String getMetadataServerUrl(DefaultCredentialsProvider provider) {
    String metadataServerAddress =
        provider.getEnv(DefaultCredentialsProvider.GCE_METADATA_HOST_ENV_VAR);
    if (metadataServerAddress != null) {
      return "http://" + metadataServerAddress;
    }
    return DEFAULT_METADATA_SERVER_URL;
  }

  public static String getMetadataServerUrl() {
    return getMetadataServerUrl(DefaultCredentialsProvider.DEFAULT);
  }

  public static String getTokenServerEncodedUrl(DefaultCredentialsProvider provider) {
    return getMetadataServerUrl(provider)
        + "/computeMetadata/v1/instance/service-accounts/default/token";
  }

  public static String getTokenServerEncodedUrl() {
    return getTokenServerEncodedUrl(DefaultCredentialsProvider.DEFAULT);
  }

  public static String getUniverseDomainUrl() {
    return getMetadataServerUrl(DefaultCredentialsProvider.DEFAULT)
        + "/computeMetadata/v1/universe/universe_domain";
  }

  public static String getServiceAccountsUrl() {
    return getMetadataServerUrl(DefaultCredentialsProvider.DEFAULT)
        + "/computeMetadata/v1/instance/service-accounts/?recursive=true";
  }

  public static String getIdentityDocumentUrl() {
    return getMetadataServerUrl(DefaultCredentialsProvider.DEFAULT)
        + "/computeMetadata/v1/instance/service-accounts/default/identity";
  }

  @Override
  public int hashCode() {
    return Objects.hash(transportFactoryClassName);
  }

  @Override
  protected ToStringHelper toStringHelper() {
    synchronized (this) {
      return super.toStringHelper()
          .add("transportFactoryClassName", transportFactoryClassName)
          .add("scopes", scopes)
          .add("universeDomainFromMetadata", universeDomainFromMetadata);
    }
  }

  @Override
  public boolean equals(Object obj) {
    if (!(obj instanceof ComputeEngineCredentials)) {
      return false;
    }
    if (!super.equals(obj)) {
      return false;
    }
    ComputeEngineCredentials other = (ComputeEngineCredentials) obj;
    return Objects.equals(this.transportFactoryClassName, other.transportFactoryClassName)
        && Objects.equals(this.scopes, other.scopes)
        && Objects.equals(this.universeDomainFromMetadata, other.universeDomainFromMetadata);
  }

  private void readObject(ObjectInputStream input) throws IOException, ClassNotFoundException {
    input.defaultReadObject();
    transportFactory = newInstance(transportFactoryClassName);
  }

  @Override
  public Builder toBuilder() {
    return new Builder(this);
  }

  public static Builder newBuilder() {
    return new Builder();
  }

  /**
   * Returns the email address associated with the GCE default service account.
   *
   * @throws RuntimeException if the default service account cannot be read
   */
  @Override
  // todo(#314) getAccount should not throw a RuntimeException
  public String getAccount() {
    if (serviceAccountEmail == null) {
      try {
        serviceAccountEmail = getDefaultServiceAccount();
      } catch (IOException ex) {
        throw new RuntimeException("Failed to get service account", ex);
      }
    }
    return serviceAccountEmail;
  }

  /**
   * Signs the provided bytes using the private key associated with the service account.
   *
   * <p>The Compute Engine's project must enable the Identity and Access Management (IAM) API and
   * the instance's service account must have the iam.serviceAccounts.signBlob permission.
   *
   * @param toSign bytes to sign
   * @return signed bytes
   * @throws SigningException if the attempt to sign the provided bytes failed
   * @see <a
   *     href="https://cloud.google.com/iam/credentials/reference/rest/v1/projects.serviceAccounts/signBlob">Blob
   *     Signing</a>
   */
  @Override
  public byte[] sign(byte[] toSign) {
    try {
      String account = getAccount();
      return IamUtils.sign(
          account, this, transportFactory.create(), toSign, Collections.<String, Object>emptyMap());
    } catch (SigningException ex) {
      throw ex;
    } catch (RuntimeException ex) {
      throw new SigningException("Signing failed", ex);
    }
  }

  private String getDefaultServiceAccount() throws IOException {
    HttpResponse response = getMetadataResponse(getServiceAccountsUrl());
    int statusCode = response.getStatusCode();
    if (statusCode == HttpStatusCodes.STATUS_CODE_NOT_FOUND) {
      throw new IOException(
          String.format(
              "Error code %s trying to get service accounts from"
                  + " Compute Engine metadata. This may be because the virtual machine instance"
                  + " does not have permission scopes specified.",
              statusCode));
    }
    if (statusCode != HttpStatusCodes.STATUS_CODE_OK) {
      throw new IOException(
          String.format(
              "Unexpected Error code %s trying to get service accounts"
                  + " from Compute Engine metadata: %s",
              statusCode, response.parseAsString()));
    }
    InputStream content = response.getContent();
    if (content == null) {
      // Throw explicitly here on empty content to avoid NullPointerException from parseAs call.
      // Mock transports will have success code with empty content by default.
      throw new IOException("Empty content from metadata token server request.");
    }
    GenericData responseData = response.parseAs(GenericData.class);
    Map<String, Object> defaultAccount =
        OAuth2Utils.validateMap(responseData, "default", PARSE_ERROR_ACCOUNT);
    return OAuth2Utils.validateString(defaultAccount, "email", PARSE_ERROR_ACCOUNT);
  }

  public static class Builder extends GoogleCredentials.Builder {
    private HttpTransportFactory transportFactory;
    private Collection<String> scopes;
    private Collection<String> defaultScopes;

    protected Builder() {
      setRefreshMargin(COMPUTE_REFRESH_MARGIN);
      setExpirationMargin(COMPUTE_EXPIRATION_MARGIN);
    }

    protected Builder(ComputeEngineCredentials credentials) {
      super(credentials);
      this.transportFactory = credentials.transportFactory;
      this.scopes = credentials.scopes;
    }

    @CanIgnoreReturnValue
    public Builder setHttpTransportFactory(HttpTransportFactory transportFactory) {
      this.transportFactory = transportFactory;
      return this;
    }

    @CanIgnoreReturnValue
    public Builder setScopes(Collection<String> scopes) {
      this.scopes = scopes;
      return this;
    }

    @CanIgnoreReturnValue
    public Builder setDefaultScopes(Collection<String> defaultScopes) {
      this.defaultScopes = defaultScopes;
      return this;
    }

    @CanIgnoreReturnValue
    public Builder setUniverseDomain(String universeDomain) {
      this.universeDomain = universeDomain;
      return this;
    }

    @CanIgnoreReturnValue
    public Builder setQuotaProjectId(String quotaProjectId) {
      super.quotaProjectId = quotaProjectId;
      return this;
    }

    public HttpTransportFactory getHttpTransportFactory() {
      return transportFactory;
    }

    public Collection<String> getScopes() {
      return scopes;
    }

<<<<<<< HEAD
    @Override
=======
    public Collection<String> getDefaultScopes() {
      return defaultScopes;
    }

>>>>>>> 7e268611
    public ComputeEngineCredentials build() {
      return new ComputeEngineCredentials(this);
    }
  }
}<|MERGE_RESOLUTION|>--- conflicted
+++ resolved
@@ -672,14 +672,11 @@
       return scopes;
     }
 
-<<<<<<< HEAD
-    @Override
-=======
     public Collection<String> getDefaultScopes() {
       return defaultScopes;
     }
 
->>>>>>> 7e268611
+    @Override
     public ComputeEngineCredentials build() {
       return new ComputeEngineCredentials(this);
     }
