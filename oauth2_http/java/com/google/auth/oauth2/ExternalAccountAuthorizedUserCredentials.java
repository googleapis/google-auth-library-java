/*
 * Copyright 2022 Google LLC
 *
 * Redistribution and use in source and binary forms, with or without
 * modification, are permitted provided that the following conditions are
 * met:
 *
 *    * Redistributions of source code must retain the above copyright
 * notice, this list of conditions and the following disclaimer.
 *    * Redistributions in binary form must reproduce the above
 * copyright notice, this list of conditions and the following disclaimer
 * in the documentation and/or other materials provided with the
 * distribution.
 *
 *    * Neither the name of Google LLC nor the names of its
 * contributors may be used to endorse or promote products derived from
 * this software without specific prior written permission.
 *
 * THIS SOFTWARE IS PROVIDED BY THE COPYRIGHT HOLDERS AND CONTRIBUTORS
 * "AS IS" AND ANY EXPRESS OR IMPLIED WARRANTIES, INCLUDING, BUT NOT
 * LIMITED TO, THE IMPLIED WARRANTIES OF MERCHANTABILITY AND FITNESS FOR
 * A PARTICULAR PURPOSE ARE DISCLAIMED. IN NO EVENT SHALL THE COPYRIGHT
 * OWNER OR CONTRIBUTORS BE LIABLE FOR ANY DIRECT, INDIRECT, INCIDENTAL,
 * SPECIAL, EXEMPLARY, OR CONSEQUENTIAL DAMAGES (INCLUDING, BUT NOT
 * LIMITED TO, PROCUREMENT OF SUBSTITUTE GOODS OR SERVICES; LOSS OF USE,
 * DATA, OR PROFITS; OR BUSINESS INTERRUPTION) HOWEVER CAUSED AND ON ANY
 * THEORY OF LIABILITY, WHETHER IN CONTRACT, STRICT LIABILITY, OR TORT
 * (INCLUDING NEGLIGENCE OR OTHERWISE) ARISING IN ANY WAY OUT OF THE USE
 * OF THIS SOFTWARE, EVEN IF ADVISED OF THE POSSIBILITY OF SUCH DAMAGE.
 */

package com.google.auth.oauth2;

import static com.google.auth.oauth2.OAuth2Utils.JSON_FACTORY;
import static com.google.common.base.Preconditions.checkNotNull;

import com.google.api.client.http.GenericUrl;
import com.google.api.client.http.HttpHeaders;
import com.google.api.client.http.HttpRequest;
import com.google.api.client.http.HttpResponse;
import com.google.api.client.http.HttpResponseException;
import com.google.api.client.http.UrlEncodedContent;
import com.google.api.client.json.GenericJson;
import com.google.api.client.json.JsonObjectParser;
import com.google.api.client.util.GenericData;
import com.google.api.client.util.Preconditions;
import com.google.auth.http.HttpTransportFactory;
import com.google.common.base.MoreObjects;
import com.google.common.io.BaseEncoding;
import com.google.errorprone.annotations.CanIgnoreReturnValue;
import java.io.IOException;
import java.io.InputStream;
import java.io.ObjectInputStream;
import java.nio.charset.StandardCharsets;
import java.util.Date;
import java.util.Map;
import java.util.Objects;
import javax.annotation.Nullable;

/**
 * OAuth2 credentials sourced using external identities through Workforce Identity Federation.
 *
 * <p>Obtaining the initial access and refresh token can be done through the Google Cloud CLI.
 *
 * <pre>
 * Example credentials file:
 * {
 *   "type": "external_account_authorized_user",
 *   "audience": "//iam.googleapis.com/locations/global/workforcePools/$WORKFORCE_POOL_ID/providers/$PROVIDER_ID",
 *   "refresh_token": "refreshToken",
 *   "token_url": "https://sts.googleapis.com/v1/oauthtoken",
 *   "token_info_url": "https://sts.googleapis.com/v1/introspect",
 *   "client_id": "clientId",
 *   "client_secret": "clientSecret"
 * }
 * </pre>
 */
public class ExternalAccountAuthorizedUserCredentials extends GoogleCredentials {

  private static final String PARSE_ERROR_PREFIX = "Error parsing token refresh response. ";

  private static final long serialVersionUID = -2181779590486283287L;

  static final String EXTERNAL_ACCOUNT_AUTHORIZED_USER_FILE_TYPE =
      "external_account_authorized_user";

  private final String transportFactoryClassName;
  private final String audience;
  private final String tokenUrl;
  private final String tokenInfoUrl;
  private final String revokeUrl;
  private final String clientId;
  private final String clientSecret;

  private String refreshToken;

  private transient HttpTransportFactory transportFactory;

  /**
   * Internal constructor.
   *
   * @param builder A builder for {@link ExternalAccountAuthorizedUserCredentials}. See {@link
   *     ExternalAccountAuthorizedUserCredentials.Builder}
   */
  private ExternalAccountAuthorizedUserCredentials(Builder builder) {
    super(builder);
    this.transportFactory =
        MoreObjects.firstNonNull(
            builder.transportFactory,
            getFromServiceLoader(HttpTransportFactory.class, OAuth2Utils.HTTP_TRANSPORT_FACTORY));
    this.transportFactoryClassName = this.transportFactory.getClass().getName();
    this.audience = builder.audience;
    this.refreshToken = builder.refreshToken;
    this.tokenUrl = builder.tokenUrl;
    this.tokenInfoUrl = builder.tokenInfoUrl;
    this.revokeUrl = builder.revokeUrl;
    this.clientId = builder.clientId;
    this.clientSecret = builder.clientSecret;

    Preconditions.checkState(
        getAccessToken() != null || canRefresh(),
        "ExternalAccountAuthorizedUserCredentials must be initialized with "
            + "an access token or fields to enable refresh: "
            + "('refresh_token', 'token_url', 'client_id', 'client_secret').");
  }

  /**
   * Returns external account authorized user credentials defined by a JSON file stream.
   *
   * @param credentialsStream the stream with the credential definition
   * @return the credential defined by the credentialsStream
   * @throws IOException if the credential cannot be created from the stream
   */
  public static ExternalAccountAuthorizedUserCredentials fromStream(InputStream credentialsStream)
      throws IOException {
    checkNotNull(credentialsStream);
    return fromStream(credentialsStream, OAuth2Utils.HTTP_TRANSPORT_FACTORY);
  }

  /**
   * Returns external account authorized user credentials defined by a JSON file stream.
   *
   * @param credentialsStream the stream with the credential definition
   * @param transportFactory the HTTP transport factory used to create the transport to get access
   *     tokens
   * @return the credential defined by the credentialsStream
   * @throws IOException if the credential cannot be created from the stream
   */
  public static ExternalAccountAuthorizedUserCredentials fromStream(
      InputStream credentialsStream, HttpTransportFactory transportFactory) throws IOException {
    checkNotNull(credentialsStream);
    checkNotNull(transportFactory);

    JsonObjectParser parser = new JsonObjectParser(OAuth2Utils.JSON_FACTORY);
    GenericJson fileContents =
        parser.parseAndClose(credentialsStream, StandardCharsets.UTF_8, GenericJson.class);
    try {
      return fromJson(fileContents, transportFactory);
    } catch (ClassCastException | IllegalArgumentException e) {
      throw new CredentialFormatException("Invalid input stream provided.", e);
    }
  }

  @Override
  public AccessToken refreshAccessToken() throws IOException {
    if (!canRefresh()) {
      throw new IllegalStateException(
          "Unable to refresh ExternalAccountAuthorizedUserCredentials. All of 'refresh_token',"
              + "'token_url', 'client_id', 'client_secret' are required to refresh.");
    }

    HttpResponse response;
    try {
      HttpRequest httpRequest = buildRefreshRequest();
      response = httpRequest.execute();
    } catch (HttpResponseException e) {
      throw OAuthException.createFromHttpResponseException(e);
    }

    // Parse response.
    GenericData responseData = response.parseAs(GenericData.class);
    response.disconnect();

    // Required fields.
    String accessToken =
        OAuth2Utils.validateString(responseData, /* key= */ "access_token", PARSE_ERROR_PREFIX);
    int expiresInSeconds =
        OAuth2Utils.validateInt32(responseData, /* key= */ "expires_in", PARSE_ERROR_PREFIX);
    Date expiresAtMilliseconds = new Date(clock.currentTimeMillis() + expiresInSeconds * 1000L);

    // Set the new refresh token if returned.
    String refreshToken =
        OAuth2Utils.validateOptionalString(
            responseData, /* key= */ "refresh_token", PARSE_ERROR_PREFIX);
    if (refreshToken != null && refreshToken.trim().length() > 0) {
      this.refreshToken = refreshToken;
    }

    return AccessToken.newBuilder()
        .setExpirationTime(expiresAtMilliseconds)
        .setTokenValue(accessToken)
        .build();
  }

  @Nullable
  public String getAudience() {
    return audience;
  }

  @Nullable
  public String getClientId() {
    return clientId;
  }

  @Nullable
  public String getClientSecret() {
    return clientSecret;
  }

  @Nullable
  public String getRevokeUrl() {
    return revokeUrl;
  }

  @Nullable
  public String getTokenUrl() {
    return tokenUrl;
  }

  @Nullable
  public String getTokenInfoUrl() {
    return tokenInfoUrl;
  }

  @Nullable
  public String getRefreshToken() {
    return refreshToken;
  }

  public static Builder newBuilder() {
    return new Builder();
  }

  @Override
  public int hashCode() {
    return Objects.hash(
        super.hashCode(),
        getAccessToken(),
        clientId,
        clientSecret,
        refreshToken,
        tokenUrl,
        tokenInfoUrl,
        revokeUrl,
        audience,
        transportFactoryClassName,
        quotaProjectId);
  }

  @Override
  public String toString() {
    return MoreObjects.toStringHelper(this)
        .add("requestMetadata", getRequestMetadataInternal())
        .add("temporaryAccess", getAccessToken())
        .add("clientId", clientId)
        .add("clientSecret", clientSecret)
        .add("refreshToken", refreshToken)
        .add("tokenUrl", tokenUrl)
        .add("tokenInfoUrl", tokenInfoUrl)
        .add("revokeUrl", revokeUrl)
        .add("audience", audience)
        .add("transportFactoryClassName", transportFactoryClassName)
        .add("quotaProjectId", quotaProjectId)
        .toString();
  }

  @Override
  public boolean equals(Object obj) {
    if (!(obj instanceof ExternalAccountAuthorizedUserCredentials)) {
      return false;
    }
    ExternalAccountAuthorizedUserCredentials credentials =
        (ExternalAccountAuthorizedUserCredentials) obj;
    return super.equals(credentials)
        && Objects.equals(this.getAccessToken(), credentials.getAccessToken())
        && Objects.equals(this.clientId, credentials.clientId)
        && Objects.equals(this.clientSecret, credentials.clientSecret)
        && Objects.equals(this.refreshToken, credentials.refreshToken)
        && Objects.equals(this.tokenUrl, credentials.tokenUrl)
        && Objects.equals(this.tokenInfoUrl, credentials.tokenInfoUrl)
        && Objects.equals(this.revokeUrl, credentials.revokeUrl)
        && Objects.equals(this.audience, credentials.audience)
        && Objects.equals(this.transportFactoryClassName, credentials.transportFactoryClassName)
        && Objects.equals(this.quotaProjectId, credentials.quotaProjectId);
  }

  @Override
  public Builder toBuilder() {
    return new Builder(this);
  }

  /**
   * Returns external account authorized user credentials defined by JSON contents using the format
   * supported by the Cloud SDK.
   *
   * @param json a map from the JSON representing the credentials
   * @param transportFactory HTTP transport factory, creates the transport used to get access tokens
   * @return the external account authorized user credentials defined by the JSON
   */
  static ExternalAccountAuthorizedUserCredentials fromJson(
      Map<String, Object> json, HttpTransportFactory transportFactory) throws IOException {
    String audience = (String) json.get("audience");
    String refreshToken = (String) json.get("refresh_token");
    String tokenUrl = (String) json.get("token_url");
    String tokenInfoUrl = (String) json.get("token_info_url");
    String revokeUrl = (String) json.get("revoke_url");
    String clientId = (String) json.get("client_id");
    String clientSecret = (String) json.get("client_secret");
    String quotaProjectId = (String) json.get("quota_project_id");
    String universeDomain = (String) json.get("universe_domain");

    return ExternalAccountAuthorizedUserCredentials.newBuilder()
        .setAudience(audience)
        .setRefreshToken(refreshToken)
        .setTokenUrl(tokenUrl)
        .setTokenInfoUrl(tokenInfoUrl)
        .setRevokeUrl(revokeUrl)
        .setClientId(clientId)
        .setClientSecret(clientSecret)
        .setRefreshToken(refreshToken)
        .setHttpTransportFactory(transportFactory)
        .setQuotaProjectId(quotaProjectId)
        .setUniverseDomain(universeDomain)
        .build();
  }

  private void readObject(ObjectInputStream input) throws IOException, ClassNotFoundException {
    input.defaultReadObject();
    transportFactory = newInstance(transportFactoryClassName);
  }

  private boolean canRefresh() {
    return refreshToken != null
        && refreshToken.trim().length() > 0
        && tokenUrl != null
        && tokenUrl.trim().length() > 0
        && clientId != null
        && clientId.trim().length() > 0
        && clientSecret != null
        && clientSecret.trim().length() > 0;
  }

  private HttpRequest buildRefreshRequest() throws IOException {
    GenericData tokenRequest = new GenericData();
    tokenRequest.set("grant_type", "refresh_token");
    tokenRequest.set("refresh_token", refreshToken);

    HttpRequest request =
        transportFactory
            .create()
            .createRequestFactory()
            .buildPostRequest(new GenericUrl(tokenUrl), new UrlEncodedContent(tokenRequest));

    request.setParser(new JsonObjectParser(JSON_FACTORY));

    HttpHeaders requestHeaders = request.getHeaders();
    requestHeaders.setAuthorization(
        String.format(
            "Basic %s",
            BaseEncoding.base64()
                .encode(
                    String.format("%s:%s", clientId, clientSecret)
                        .getBytes(StandardCharsets.UTF_8))));

    return request;
  }

  /** Builder for {@link ExternalAccountAuthorizedUserCredentials}. */
  public static class Builder extends GoogleCredentials.Builder {

    private HttpTransportFactory transportFactory;
    private String audience;
    private String refreshToken;
    private String tokenUrl;
    private String tokenInfoUrl;
    private String revokeUrl;
    private String clientId;
    private String clientSecret;

    protected Builder() {}

    protected Builder(ExternalAccountAuthorizedUserCredentials credentials) {
      super(credentials);
      this.transportFactory = credentials.transportFactory;
      this.audience = credentials.audience;
      this.refreshToken = credentials.refreshToken;
      this.tokenUrl = credentials.tokenUrl;
      this.tokenInfoUrl = credentials.tokenInfoUrl;
      this.revokeUrl = credentials.revokeUrl;
      this.clientId = credentials.clientId;
      this.clientSecret = credentials.clientSecret;
    }

    /**
     * Sets the HTTP transport factory.
     *
     * @param transportFactory the {@code HttpTransportFactory} to set
     * @return this {@code Builder} object
     */
    @CanIgnoreReturnValue
    public Builder setHttpTransportFactory(HttpTransportFactory transportFactory) {
      this.transportFactory = transportFactory;
      return this;
    }

    /**
     * Sets the optional audience, which is usually the fully specified resource name of the
     * workforce pool provider.
     *
     * @param audience the audience to set
     * @return this {@code Builder} object
     */
    @CanIgnoreReturnValue
    public Builder setAudience(String audience) {
      this.audience = audience;
      return this;
    }

    /**
     * Sets the token exchange endpoint.
     *
     * @param tokenUrl the token exchange url to set
     * @return this {@code Builder} object
     */
    @CanIgnoreReturnValue
    public Builder setTokenUrl(String tokenUrl) {
      this.tokenUrl = tokenUrl;
      return this;
    }

    /**
     * Sets the token introspection endpoint used to retrieve account related information.
     *
     * @param tokenInfoUrl the token info url to set
     * @return this {@code Builder} object
     */
    @CanIgnoreReturnValue
    public Builder setTokenInfoUrl(String tokenInfoUrl) {
      this.tokenInfoUrl = tokenInfoUrl;
      return this;
    }

    /**
     * Sets the token revocation endpoint.
     *
     * @param revokeUrl the revoke url to set
     * @return this {@code Builder} object
     */
    @CanIgnoreReturnValue
    public Builder setRevokeUrl(String revokeUrl) {
      this.revokeUrl = revokeUrl;
      return this;
    }

    /**
     * Sets the OAuth 2.0 refresh token.
     *
     * @param refreshToken the refresh token
     * @return this {@code Builder} object
     */
    @CanIgnoreReturnValue
    public Builder setRefreshToken(String refreshToken) {
      this.refreshToken = refreshToken;
      return this;
    }

    /**
     * Sets the OAuth 2.0 client ID.
     *
     * @param clientId the client ID
     * @return this {@code Builder} object
     */
    @CanIgnoreReturnValue
    public Builder setClientId(String clientId) {
      this.clientId = clientId;
      return this;
    }

    /**
     * Sets the OAuth 2.0 client secret.
     *
     * @param clientSecret the client secret
     * @return this {@code Builder} object
     */
    @CanIgnoreReturnValue
    public Builder setClientSecret(String clientSecret) {
      this.clientSecret = clientSecret;
      return this;
    }

    /**
     * Sets the optional project used for quota and billing purposes.
     *
     * @param quotaProjectId the quota and billing project id to set
     * @return this {@code Builder} object
     */
    @Override
    @CanIgnoreReturnValue
    public Builder setQuotaProjectId(String quotaProjectId) {
      super.setQuotaProjectId(quotaProjectId);
      return this;
    }

    /**
     * Sets the optional access token.
     *
     * @param accessToken the access token
     * @return this {@code Builder} object
     */
    @Override
    @CanIgnoreReturnValue
    public Builder setAccessToken(AccessToken accessToken) {
      super.setAccessToken(accessToken);
      return this;
    }

<<<<<<< HEAD
    /**
     * Sets the optional universe domain. The Google Default Universe is used when not provided.
     *
     * @param universeDomain the universe domain to set
     * @return this {@code Builder} object
     */
    @CanIgnoreReturnValue
    @Override
    public Builder setUniverseDomain(String universeDomain) {
      super.setUniverseDomain(universeDomain);
      return this;
    }

=======
    @Override
>>>>>>> fb75239e
    public ExternalAccountAuthorizedUserCredentials build() {
      return new ExternalAccountAuthorizedUserCredentials(this);
    }
  }
}<|MERGE_RESOLUTION|>--- conflicted
+++ resolved
@@ -524,7 +524,6 @@
       return this;
     }
 
-<<<<<<< HEAD
     /**
      * Sets the optional universe domain. The Google Default Universe is used when not provided.
      *
@@ -538,9 +537,7 @@
       return this;
     }
 
-=======
     @Override
->>>>>>> fb75239e
     public ExternalAccountAuthorizedUserCredentials build() {
       return new ExternalAccountAuthorizedUserCredentials(this);
     }
