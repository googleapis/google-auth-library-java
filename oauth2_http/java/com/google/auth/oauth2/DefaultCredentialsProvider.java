--- conflicted
+++ resolved
@@ -55,11 +55,8 @@
 class DefaultCredentialsProvider {
   static final DefaultCredentialsProvider DEFAULT = new DefaultCredentialsProvider();
   static final String CREDENTIAL_ENV_VAR = "GOOGLE_APPLICATION_CREDENTIALS";
-<<<<<<< HEAD
-=======
   static final String QUOTA_PROJECT_ENV_VAR = "GOOGLE_CLOUD_QUOTA_PROJECT";
 
->>>>>>> 240c26bf
   static final String WELL_KNOWN_CREDENTIALS_FILE = "application_default_credentials.json";
   static final String CLOUDSDK_CONFIG_DIRECTORY = "gcloud";
   static final String HELP_PERMALINK =
