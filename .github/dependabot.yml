--- conflicted
+++ resolved
@@ -6,12 +6,7 @@
       interval: "daily"
     # Disable version updates for Maven dependencies
     # we use renovate-bot as well as shared-dependencies BOM to update maven dependencies.
-<<<<<<< HEAD
-    ignore:
-      - dependency-name: "*"
-=======
     ignore: "*"
->>>>>>> a684040b
   - package-ecosystem: "pip"
     directory: "/"
     schedule:
@@ -19,9 +14,4 @@
     # Disable version updates for pip dependencies
     # If a security vulnerability comes in, we will be notified about 
     # it via template in the synthtool repository.
-<<<<<<< HEAD
-    ignore:
-      - dependency-name: "*"
-=======
-    ignore: "*"
->>>>>>> a684040b
+    ignore: "*"